--- conflicted
+++ resolved
@@ -1,18 +1,14 @@
-<<<<<<< HEAD
 # lasR 0.5.0
 
 - New: stage `geometry_features()` to compute pointwise geometry features based on k-nearest neighbors.
 - New: stage `callback()` can load more than 10 extrabyte attributes. Using the flag `E` all the extrabytes are loaded.
 
-## lasR 0.4.2
-=======
 # lasR 0.4.3
 
 - Fix: #22 segfault with partial processing
 - Fix: memory access to wkt string non nul-terminated
 
 # lasR 0.4.2
->>>>>>> 493da4ec
 
 - Fix: `add_attribute()` was incorrectly reallocating the memory causing potential crash especially when adding several attributes.
 - Fix: `reader_las()` crashing if the header of the LAS file did not record the correct number of point.
