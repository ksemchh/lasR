# las 0.4.0

- New: parallelism on multiple files. See `?multithreading`
- New: stage `local_maximum_raster` to compute local maximum on a raster
- New: argument `with` in `exec` to pass processing options that should be preferred over direct naming.
<<<<<<< HEAD
- New: function `set_exec_options()` to assign global processing options and override arguments potentially hard coded in `exec()`
=======
- New: function `set_exec_options()` to assign global processing options and override arguments potentially hardcoded in `exec()`
>>>>>>> 9d7ade91
- New: stage `load_raster` to read a raster instead of producing it on the fly from the point cloud.
- New: stage `add_rgb` to modify the point data format
- Doc: new article on the website about parallelism for an illustrated version of `?multithreading`
- Doc: improve documentation about processing options in `?exec` and `?set_exec_options`

# lasR 0.3.6

- Fix: #18 strongly improving arithmetic accuracy in `point_in_triangle`.

# lasR 0.3.5

- Fix: #17 `transform_with` can be used with `pit_fill`

# lasR 0.3.4

- Fix: #15 `pit_fill` producing corrupted output
- Fix: `pit_fill` was not respecting the parameters given by the user
- Fix: `pit_fill` in combination with `rasterize("max")` was not working properly

# lasR 0.3.3

- Fix: #12 write lax with buffered chunk
- Fix: #13 processing by chunk was not buffered

# lasR 0.3.2

- Fix: CRS are working on Windows
- Fix: `library(lasR)` transparently checks for latest version on Windows.

# lasR 0.3.1

- Fix: bugs when making a spatial query on multiple files with multiple spatial indexing systems (e.g. lax+nothing, lax+copc)

# lasR 0.3.0

- Change: `processor()` and `reader()` are deprecated and are replaced by `exec()` and `reader_las()`. This intends to provide a more consistent and natural way to separate the pipeline. i.e the stages and the global processing options i.e. the buffer, the chunking, the progress bar. For example the following now respects the `LAScatalog` processing options and this was not possible with the previous syntax.
  ```r
  ctg = lidR::readLAScatalog()
  pipeline = reader_las() + rasterize(...)
  exec(pipeline, on = ctg)
  ```
- New: the processor is now able to process by chunk like `lidR`
  ```r
  pipeline = reader_las() + rasterize(...)
  exec(pipeline, on = file, chunk = 500)
  ```
- New: stage `delete_points()` to remove some points in the pipeline.
- New: it is now possible to write the following:
  ```r
  dtm = dtm()
  pipeline <- read + dtm + transform_with(dtm[[2]])
  ```
- New: it is not possible to omit the reader stage. It automatically adds a default reader
  ```r
  pipeline = rasterize(...)
  exec(pipeline, on = ctg)
  ```
- New: triangulation is 4x faster and uses half the memory.
- Fix: `summarize()`, `rasterize()` and `write_las()` no longer process withheld points in streaming mode.

# lasR 0.2.1 (2024-03-05)

- Fix: `callback()` properly handles errors from the injected function
- New: handy functions `tempxyz()` to generate temp files with extension `.xyz`.
- New: `rasterize()` is now parallelized with internal metrics including for buffered area based approach
- New: `rasterize()` gained a progress bar with internal metrics.

# lasR 0.2.0 (2024-03-01)

- New: `rasterize()` gains the ability to perform a multi-resolution or buffered rasterization. See documentation.
- New: `rasterize()` gains numerous native metrics such as `zmax`, `zmean`, `zmedian`, `imax`, `imean` and so on.
- New: the internal engine gains the ability to skip the processing of some files of the collection and use these files only to load a buffer. This feature works with a `LAScatalog` from `lidR` respecting the `processed` attribute used in `lidR`
- Fix: loading the package being offline created a bug were R no longer handles errors.

# lasR 0.1.2 (2024-02-10)

- New: progress bar when reading the header of the files (`LAScatalog`) can be enabled with `progress = TRUE`
- Fix: progress bar starts to appear earlier i.e. from 0%. For some pipeline it affects the feeling of progress.

# lasR 0.1.1 (2024-02-08)

- Doc: Corrected the documentation for the argument `ncores` in `processor()`, which incorrectly mentioned that it was not supported.
- New: Added new functions `ncores()` and `half_cores()`.
- Fix: Corrected the reader progress bar display when reading a las file with a filter and a buffer.
- Fix: Fixed the overall progress bar, which was delayed by one file and was showing incorrect progress.<|MERGE_RESOLUTION|>--- conflicted
+++ resolved
@@ -3,11 +3,7 @@
 - New: parallelism on multiple files. See `?multithreading`
 - New: stage `local_maximum_raster` to compute local maximum on a raster
 - New: argument `with` in `exec` to pass processing options that should be preferred over direct naming.
-<<<<<<< HEAD
-- New: function `set_exec_options()` to assign global processing options and override arguments potentially hard coded in `exec()`
-=======
 - New: function `set_exec_options()` to assign global processing options and override arguments potentially hardcoded in `exec()`
->>>>>>> 9d7ade91
 - New: stage `load_raster` to read a raster instead of producing it on the fly from the point cloud.
 - New: stage `add_rgb` to modify the point data format
 - Doc: new article on the website about parallelism for an illustrated version of `?multithreading`
