--- conflicted
+++ resolved
@@ -1,13 +1,9 @@
-<<<<<<< HEAD
 # lasR 0.2.0
 
 - New: `rasterize()` gains the ability to perform a multi-resolution or buffered rasterization. See documentation.
 - New: the internal engine gains the ability to skip the processing of some file of the collection and use these files only to load a buffer. This feature works with a `LAScatalog` from `lidR` respecting the `processed` attribute used in `lidR`
 
-# lasR 0.1.2
-=======
 # lasR 0.1.2 (2024-02-10)
->>>>>>> 61df715c
 
 - New: progress bar when reading the header of the files (`LAScatalog`) can be enabled with `progress = TRUE`
 - Fix: progress bar starts to appear earlier i.e. from 0%. For some pipeline it affects the feeling of progress.
