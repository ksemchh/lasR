<<<<<<< HEAD
# lasR 0.6.0

- New: new stage `stop_if` to escape the pipeline conditionally
- Doc: new section about `stop_if` in the [online tutorial](https://r-lidar.github.io/lasR/articles/tutorial.html)
- Change: old deprecated functions `processor()` and `reader()` were removed.
=======
# lasR ?.?.?

- Fix: #48 segfault with `delete_points()` when 0 points left.
- Enhance: #47 pipelines are named `list`.
- Enhance: #47 the output `list` returned by `exec` is named and duplicated names are made unique with `make.names()`
- Doc: added some notes in the documentation of `geometry_features()` to address question in #45

# lasR 0.5.3

- Fix: #45 computation time of `geometry_features` after `delete_points()`
- Fix: `local_maximum()` was processing deleted points.
- Enhance: #44 `write_vpc` write the `datetime`
- Enhance: `delete_points` can now physically remove the deleted points if the number of points deleted is important. Before they were flagged but kept in memory. It can also free available memory.
>>>>>>> d4c46208

# lasR 0.5.2

- New: #42 `write_vpc()` gained an argument `absolute_path`
- Fix: #42 `write_vpc()` orders the long/lat coordinates properly on Linux
- Fix: #42 `write_vpc()` writes the absolute path of the relative path does not exist on Windows
- Fix: #40 `triangulate()` with 0 point chunk. 
- Fix: #43: `geometry_feature` works if the file already contains some extrabytes attributes
- Enhance: 0 point point-clouds are no longer stopping the computation. If a stage such as `delete_points()` removes all the points, the pipeline is stopped for the current chunk/file but the computation keep going for others. This was not the case for all stages and some stages could either crash or stop the computation.

# lasR 0.5.1

- Fix: `write_vpc()` does not crash with files without CRS
- Fix: `write_vpc()` write the CRS set upstream by `set_crs()`

# lasR 0.5.0

- New: stage `geometry_features()` to compute point wise geometry features based on k-nearest neighbors.
- New: stage `callback()` can load more than 10 extrabyte attributes. Using the flag `E` all the extrabytes are loaded.
- New: stage `set_crs()` to assign a coordinate reference system at some point of the pipeline.
- New: raster in `GeoTiff` format are now created with `COMPRESS=DEFLATE`, `PREDICTOR=2`,`TILED=YES` effectively reducing the size of the rasters
- New: `summarize()` output includes the CRS.

# lasR 0.4.8

- Enhance: #33 `local_maximum()` gained a `record_attributes` argument to chose if the attribute of the points are recorded in the vector file.
- Enhance: #33 `local_maximum_raster()` no longer record zeroed LAS point attributes

# lasR 0.4.7

- Fix: #32 writing a vector file with a path containing a wildcard crashed the program.

# lasR 0.4.6

- Fix: `lax` included into `laz` file were not working.
- Fix: #30 can read files bigger than 2.14 GB

# lasR 0.4.5

- Fix: #29 using a filter in `rasterize()` produced corrupted output.

# lasR 0.4.4

- Fix: bug with `set_parallel_strategy(nested(ncores = 4, ncores2 = 4))`.
- Fix: attribute `datatime` is `datetime` in VPC files.
- Fix: #25 triangulation with 0 points crashed. 0 points are possible with a filter.
- Fix: #24 `write_vpc()` writes the correct number of points for LAS 1.4 files.
- Fix: read of WKT strings in LAS files with a size inferior to what was declared in the header (null-terminated before `record_length_after_header`).

# lasR 0.4.3

- Fix: #22 segfault with partial processing.
- Fix: memory access to WKT strings non-null-terminated.

# lasR 0.4.2

- Fix: `add_attribute()` was incorrectly reallocating memory causing potential crashes, especially when adding several attributes.
- Fix: `reader_las()` crashing if the header of the LAS file did not record the correct number of points.
- Fix: naming of the queries.
- Documentation: reorganized the URLs and navbar of the website.

# las 0.4.1

- Fix: #20 segfault with `local_maximum_raster`.
- Fix: segfault when reading LAS files with a header that incorrectly reports the number of points.

# lasR 0.4.0

- New: parallelism on multiple files. See `?multithreading`
- New: stage `local_maximum_raster` to compute local maximum on a raster
- New: argument `with` in `exec` to pass processing options that should be preferred over direct naming.
- New: function `set_exec_options()` to assign global processing options and override arguments potentially hardcoded in `exec()`
- New: stage `load_raster` to read a raster instead of producing it on the fly from the point cloud.
- New: stage `add_rgb` to modify the point data format
- Doc: new article on the website about parallelism for an illustrated version of `?multithreading`
- Doc: improve documentation about processing options in `?exec` and `?set_exec_options`

# lasR 0.3.6

- Fix: #18 strongly improving arithmetic accuracy in `point_in_triangle`.

# lasR 0.3.5

- Fix: #17 `transform_with` can be used with `pit_fill`

# lasR 0.3.4

- Fix: #15 `pit_fill` producing corrupted output
- Fix: `pit_fill` was not respecting the parameters given by the user
- Fix: `pit_fill` in combination with `rasterize("max")` was not working properly

# lasR 0.3.3

- Fix: #12 write lax with buffered chunk
- Fix: #13 processing by chunk was not buffered

# lasR 0.3.2

- Fix: CRS are working on Windows
- Fix: `library(lasR)` transparently checks for latest version on Windows.

# lasR 0.3.1

- Fix: bugs when making a spatial query on multiple files with multiple spatial indexing systems (e.g. lax+nothing, lax+copc)

# lasR 0.3.0

- Change: `processor()` and `reader()` are deprecated and are replaced by `exec()` and `reader_las()`. This intends to provide a more consistent and natural way to separate the pipeline. i.e the stages and the global processing options i.e. the buffer, the chunking, the progress bar. For example the following now respects the `LAScatalog` processing options and this was not possible with the previous syntax.
  ```r
  ctg = lidR::readLAScatalog()
  pipeline = reader_las() + rasterize(...)
  exec(pipeline, on = ctg)
  ```
- New: the processor is now able to process by chunk like `lidR`
  ```r
  pipeline = reader_las() + rasterize(...)
  exec(pipeline, on = file, chunk = 500)
  ```
- New: stage `delete_points()` to remove some points in the pipeline.
- New: it is now possible to write the following:
  ```r
  dtm = dtm()
  pipeline <- read + dtm + transform_with(dtm[[2]])
  ```
- New: it is not possible to omit the reader stage. It automatically adds a default reader
  ```r
  pipeline = rasterize(...)
  exec(pipeline, on = ctg)
  ```
- New: triangulation is 4x faster and uses half the memory.
- Fix: `summarize()`, `rasterize()` and `write_las()` no longer process withheld points in streaming mode.

# lasR 0.2.1 (2024-03-05)

- Fix: `callback()` properly handles errors from the injected function
- New: handy functions `tempxyz()` to generate temp files with extension `.xyz`.
- New: `rasterize()` is now parallelized with internal metrics including for buffered area based approach
- New: `rasterize()` gained a progress bar with internal metrics.

# lasR 0.2.0 (2024-03-01)

- New: `rasterize()` gains the ability to perform a multi-resolution or buffered rasterization. See documentation.
- New: `rasterize()` gains numerous native metrics such as `zmax`, `zmean`, `zmedian`, `imax`, `imean` and so on.
- New: the internal engine gains the ability to skip the processing of some files of the collection and use these files only to load a buffer. This feature works with a `LAScatalog` from `lidR` respecting the `processed` attribute used in `lidR`
- Fix: loading the package being offline created a bug were R no longer handles errors.

# lasR 0.1.2 (2024-02-10)

- New: progress bar when reading the header of the files (`LAScatalog`) can be enabled with `progress = TRUE`
- Fix: progress bar starts to appear earlier i.e. from 0%. For some pipeline it affects the feeling of progress.

# lasR 0.1.1 (2024-02-08)

- Doc: Corrected the documentation for the argument `ncores` in `processor()`, which incorrectly mentioned that it was not supported.
- New: Added new functions `ncores()` and `half_cores()`.
- Fix: Corrected the reader progress bar display when reading a las file with a filter and a buffer.
- Fix: Fixed the overall progress bar, which was delayed by one file and was showing incorrect progress.

# lasR 0.1.0 (2024-02-01)

- Open to public
- Fix: Fix the overall progress bar, which was delayed by one file and was showing incorrect progress.<|MERGE_RESOLUTION|>--- conflicted
+++ resolved
@@ -1,10 +1,9 @@
-<<<<<<< HEAD
 # lasR 0.6.0
 
 - New: new stage `stop_if` to escape the pipeline conditionally
 - Doc: new section about `stop_if` in the [online tutorial](https://r-lidar.github.io/lasR/articles/tutorial.html)
 - Change: old deprecated functions `processor()` and `reader()` were removed.
-=======
+
 # lasR ?.?.?
 
 - Fix: #48 segfault with `delete_points()` when 0 points left.
@@ -18,7 +17,6 @@
 - Fix: `local_maximum()` was processing deleted points.
 - Enhance: #44 `write_vpc` write the `datetime`
 - Enhance: `delete_points` can now physically remove the deleted points if the number of points deleted is important. Before they were flagged but kept in memory. It can also free available memory.
->>>>>>> d4c46208
 
 # lasR 0.5.2
 
