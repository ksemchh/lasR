<<<<<<< HEAD
# lasR 0.14.0

- New: lasR now includes a powerful 3D viewer, which will eventually function as a GUI. This is an early-stage development of the viewer, with more features to come. Bug reports are welcome!
  ```r
  f <- system.file("extdata", "MixedConifer.las", package = "lasR")
  pc = read_cloud(f)
  plot(pc)
  ```
  
=======
# lasR 0.13.4

- New: metrics `skew` and `kurt` in the metric engine
- New: #110 for LAS files the bit flags are now read in bit attributes. This feature have been lost in 0.13.0
- New: #110 `write_las()` automatically writes LAS 1.4 format if required.

>>>>>>> be72f80d
# lasR 0.13.3

- Fix: #105 invalid read of extrabytes
- Change: memory is reallocated and freed when many points are deleted in a stage (not visible for users)
- Change: adaptive indexation of the point cloud should speed up some process for some low or high density point clouds.

# lasR 0.13.2

- Fix: internal function `update_header()` updates the bounding box. Bug probably invisible to users.

# lasR 0.13.1

- Fix #103: A very silly typo bug that caused the buffering feature to be lost.
- Fix #104: crash with deprecated extrabytes in LAS format

# lasR 0.13.0

`lasR 0.13.0` is a massive rewrite of the internal engine to conform to third-party libraries licenses. With this version `lasR` is no longer tight to the LAS/LAZ format and will be able to support any point cloud format. It already partially supports the PCD file format.

I'm expecting users to encounter some bugs in the near future. However, all the unit tests are passing.

### Breaking Changes

- It is no longer possible to use `LASlib` filters such as `-drop_z_above 5` in the stages (except the reader stage). Users must use conditional commands introduced in 0.12.0, such as `"Z > 5"`.
- The reader no longer reads the bit flags from the LAS/LAZ files, as they are never used anyway.
- `sort_points()` no longer sorts by GPS time and return number. It performs a spatial sort only, and the parameter `spatial` has been removed.
- `classify_with_csf()` no longer uses the last return only.
- `write_las()` no longer preserves VLR and EVLR. This will be fixed later.
- There are likely other changes as I rewrote thousands of lines of code.

### New Features

- New: Ability to pre-read a point cloud in R using an external pointer. See `?read_cloud()`. See [the tutorial](https://r-lidar.github.io/lasR/articles/tutorial.html).
- New: Stages can now be applied one by one to a point cloud loaded in memory.

  ```r
  f <- system.file("extdata", "Topography.las", package="lasR")
  pc <- read_cloud(f)
  u = exec(chm(5), on = pc)
  ```
- New: `reader()` replace `reader_las()` because `lasR` is not intended to be limited to LAS/LAZ. `reader_las()` is deprecated. `reader()` is supposed to support any format in the future.
- New: `reader()` has a new argument `copc_depth`  

# lasR 0.12.1

- Fix: critical bug on windows #96

# lasR 0.12.0

- Fix: In sampling stages, the filter argument previously discarded all points that did not pass the test. The updated behavior processes only the points that pass the test while leaving others untouched. For example:  
  ```r
  sampling_poisson(1, filter = keep_ground())
  ```
  Previously, this filtered the point cloud to retain only Poisson-sampled ground points. Now, it correctly Poisson-samples the ground points while preserving all other points.
- New: Added a new stage, `info()`, to print useful information about a file.  
- New: Command-line utility introduced. Users can now execute simple pipelines from the terminal. First, use `install_cmd_tools()`, then commands like these become available:  
  ```bash
  lasr info -i path/to/file.las
  lasr vpc -i path/to/folder 
  lasr lax -i path/to/folder -ncores 8
  lasr help
  lasr chm -i path/to/folder -o path/to/chm.tif -res 1 -ncore 4
  lasr dtm -i path/to/folder -o path/to/chm.tif -res 0.5 -ncore 4
  ```
- New: `transform_with()` now supports a 4x4 Affine Transformation Matrix to translate and rotate the point cloud.  
- Change: The `Eigen` library has replaced the `Armadillo` library for linear algebra. This change may affect the sign of some vectors in `geometry_feature()`.  
- New: The `filter` argument, available in many stages, now accepts programming-style strings such as `Z < 3`, `Classification == 2`, `UserData == 0`, `Intensity > 100`, `Classification %in% 2 3 4`, and `Classification %out% 0 1 2`. This approach is now the preferred way to assign filters, allowing filtering on extrabyte attributes by name, e.g., `Amplitude > 10`.  
- Change: `transform_with()` a raster (typically normalization) now performs bilinear interpolation.
- New: stages that have a `use_attribute` argument now accept any attribute including extrabytes attribute.
- New: `sampling_pixel()` gained an argument `method` and `use_attribute` to retain specific points of interest.
 
# lasR 0.10.3

Change: `normalize()` loose its argument `extrabytes` in favor of a new function `hag()` that is equivalent to `normalize(TRUE)`
New: add stages `delete_noise()`, `delete_ground()`

# lasR 0.10.2

Fix: The `local_maximum` function previously experienced significant delays when writing points to disk, taking up to 2 seconds on Linux and up to 30 seconds on Windows. This issue severely hindered parallelization capabilities. The new fix dramatically reduces the write time to around 0.1 seconds, greatly improving overall performance.

# lasR 0.10.1

- Fix #91: Resolved a critical memory addressing issue when handling very large point clouds.
- Fix: Improved pipeline efficiency by preventing the reading of buffer tiles in pipelines using `stop_if()` before `reader_las()`. Previously, the buffer was being read even when points were meant to be skipped, leading to unnecessary processing time (a few seconds per skipped file).

# lasR 0.10.0

- New: new stage `classify_with_sor()` to classify outliers with statistical outlier removal.
- New: new stage `focal()` to post-process rasters in the pipeline.
- New: new stage `filter_with_grid()` to keep the lowest or highest point per cell of a grid.
- Change: #79 raster produced on a subset of data have the minimal possible extent instead of the full extent of the point cloud.
- Fix: numerous inaccuracies in numeric parameters interpreted as integers. For example, in `geometry_feature`, `r = 5` was equal to 5 but `r = 4.5` was equal to 4.
- Fix: some parameters in `region_growing()` for individual tree segmentation were inverted.

# lasR 0.9.3

- Fix: Filters based on return number, number of returns, or classification (e.g., `-keep_last`, `-keep_class 128`) are now functional with LAS 1.4.
- Enhancement: Prevent the possibility of writing a file with the `.copc.las` extension; `.copc` is automatically discarded.
- New: The `classify_with_csf()` stage has gained a `filter` argument.

# lasR 0.9.2

- Fix #81: Added a warning if the Delaunay triangulation was not computed (fewer than 3 points).
- Fix #81: Read files with multiple Extra Bytes definitions.
- Fix #80: Circular buffers are properly removed from raster.
- Fix #83: Aborted the pipeline initialization in `load_raster()` if the raster does not have an extent that overlaps with the point cloud.
- Fix #88: `sort()` now handles duplicated gpstime properly.

# lasR 0.9.1

- Fix: Better handle datasets with overlapping tiles and non-duplicated points.
- Fix: Trigger lax indexation for a single file when processing by chunks.
- Fix: `local_maximum()` could return multiple too-close local maximum points if two close points have the exact same Z coordinates and the exact same X or Y coordinates (but not both X and Y; duplicated points were properly handled). This particularly affected `local_maximum_raster()`, where two pixels can easily have the same Z and the same X or Y.
- Fix: `region_growing()` the `th_tree` argument was not properly respected.
- Fix: `transform_with` with a TIN won't fail if there is no TIN. Instead all points will be removed.
- Fix: possible edge artifacts were possible for some filter
- Fix: #78 WGS84 VPC bounding box
- Enhance: Progress estimation display when indexing a single file.

# lasR 0.9.0

- Internal: internal changes to support visual programming. See the [lasRui project](https://github.com/r-lidar/lasRui).
- `exec()` accepts the path to a json file produced by a UI (non documented)
- New: filter `keep_ground_and_water()`
- Change: `normalize` uses `keep_ground_and_water()`
- Fix: #73 `triangulation` fails with < 3 points

# lasR 0.8.0

- New: stage `sort_points()` to optimize compression.
- New: protection against overwriting processed files while processing
- Fix: messages and warnings are thread safe. A pipeline that printed message on the console could crash. This is expected to be safe now.
- Fix: #70
- Fix: #71 `write_lax()` is 2x faster when used as a single stage
- Fix: progress bar of `write_lax()` for LAS 1.4.
- Fix: #74 `write_lax()` is now parallelized

# lasR 0.7.2

- New argument `use_gpstime` in `write_vpc()`
- Fix: division by 0 in raster stage initialization
- Fix: datetime parsing in `write_vpc()`
- Fix: `write_vpc()` writes valid files readable by QGIS

# lasR 0.7.1

- Fix: sampling stages robustly support more than 4 billions voxels
- Enhance: noise with `ivf` is faster.
- Fix: fix memory corruption for point clouds above 4.3 GB

# lasR 0.7.0

### NEW FEATURES

1. New stage `classify_with_csf()` to classify ground points.

2. The metric engine introduced in v0.6.0 can now compute metrics on extrabytes attributes. e.g. `Amplitude_mean` 

3. New stage `sampling_poisson` to perform Poisson Disk Sampling

4. `sampling_pixel` and `sampling_voxel` are faster.

### FIXES

1. `sampling_*` stages respect the `filter` argument

2. Fix #63 crash when some chunk are skipped either because they have 0 points of because of the `stop_if` stage.

3. Fix #64 metrics on RGB were actually computed on RRR


### BREAKING CHANGES

1. `classify_isolated_voxels()` renamed into `classify_with_ivf()` for consistency.

# lasR 0.6.2

- Fix: writing copc file from a copc file crashed.
- Fix: #62 attributes of the vector files were not recorded when the output file template contains a wildcard `*`
- Fix: metrics `cv` and `sd` that were not computed properly.

# lasR 0.6.1

- Fix: metrics `cv` and `sd` that return `NAs` instead of `Inf` in the edges case where they are undefined.
- Enhance: progress bar displays better the number of cores used.
- Fix: progress bar for the `reader_las()` stage. It now displays the correct percentage.
- Fix: `write_las()` without wildcard (merge mode) works with files that have different formats and scales/offsets

# lasR 0.6.0

### NEW FEATURES

1. New stage `stop_if` to conditionally escape the pipeline. New section about `stop_if` in the [online tutorial](https://r-lidar.github.io/lasR/articles/tutorial.html).

2. New stage `write_lax`. This stage was automatically added by the engine but can now be explicitly added by users.

3. New internal "metric engine". The metric engine is used to compute metrics in, e.g., `rasterize()` with operators like `zmean`, `imean`, and so on. The metric engine has been redesigned and allows any string with the format `attribute_metric` such as `z_sd`, `i_mean`, `c_mode`, `a_mean`, `intensity_max`, `classification_mode`, `angle_mean`, and any other combinations. All attributes are mapped, and new functions are available such as `sum`, `mode`. Many more could be added easily. Former strings such as `zmean` or `imax` are no longer valid and should be replaced by `z_mean` and `i_max` but are backward compatible.

4. `rasterize` gained access to the new metric engine and can compute many more metrics natively.

5. `summarize()` gained access to the metric engine and can compute metrics for each file or each chunk. Used in conjunction with `reader_las_circle()`, it can be used, for example, to compute plot inventory metrics. The [online tutorial](https://r-lidar.github.io/lasR/articles/tutorial.html) has been updated. The section "plot inventory" no longer uses `callback()` and is preceded by a new section "summarize".

### BREAKING CHANGES

1. The package no longer assigns `set_parallel_strategy(concurrent_points(half_core()))` when loading. Instead, if nothing is provided, this is interpreted as `concurrent_points(half_core())`. Thus, users can now write `exec(pipeline, on = file, ncores = 8)`. The engine will now respect `ncores = 8` because no global settings with global precedence were assigned. The multi-threading vignette has been updated.

2. Pipelines that include R-based stages (`rasterize` with R function, `callback`) are no longer parallelizable with the `concurrent-file` strategy. Parallelizing a pipeline that involves the R C API is terribly complex and eventually leads only to pseudo-parallelism with a lot of troubleshooting to deal with (especially to abort the pipeline). Consequently, we removed parallelism capabilities. The numerous new native metrics added in the metric engine compensate for that loss. The online documentation has been updated accordingly.

### INTERNAL CHANGES

1. A large number of changes to separate `lasR` from R. `lasR` can now be compiled as standalone software. A `Makefile` has been added to the repository. At the R level, the pipeline and the processing options are passed to the C++ engine via a JSON file instead of being passed via the R's C API, effectively separating `lasR` from R itself. The R side of `lasR` is now purely an API to the standalone engine. A JSON file produced by the `lasR` package can be executed with the standalone software: `lasr pipeline.json`. However, the syntax of the JSON file is not documented and is not intended to be documented. Rather, the JSON file should be produced by an API such as the `lasR` package, a QGIS plugin, or a Python package. Obviously, there is currently no such thing.


# lasR 0.5.6

- Fix: `reader_las()` with COPC files, depth query (`-max_depth`), and buffer. The depth query was not performed at all. The fix is temporary: it breaks the progress bar of `reader_las()` but this is a less serious bug.
- Fix: `reader_las()` with very large files.
- Fix: `load_raster()` is thread-safe
- New: `rasterize()` accepts a new argument `default_value`.  When rasterizing with an operator and a filter (e.g. `-keep_z_above 2`) some pixels that are covered by points may no longer contain any point that pass the filter criteria and are assigned NA. To differentiate NAs from non covered pixels and NAs from covered pixels but without point that pass the filter, the later case can be assigned another value such as 0.

# lasR 0.5.5

- Fix: #50 `write_vpc()` properly reprojects the bounding boxes in WGS84 
- Enhance: `write_vpc()` writes `zmin` and `zmax` for each file.
- Fix: #55 `local_maximum()` no longer fails with `ofile = ""`
- Fix: progress bar of the `reader_las()` for COPC files.
- Fix: metrics `zsd` and `isd` were incorrect due to wrong parenthesis in the code.

# lasR 0.5.4

- Fix: #48 segfault with `delete_points()` when 0 points left.
- Enhance: #47 pipelines are named `list`.
- Enhance: #47 the output `list` returned by `exec` is named and duplicated names are made unique with `make.names()`
- Doc: added some notes in the documentation of `geometry_features()` to address question in #45
- Enhance: #49 `set_crs()` no longer forces the pipeline to read the files.
- Enhance: `exec()` normalizes the path so users do not get an error when providing a path with a `~`.
- New: `rasterize()` gained a metric `zaboveX` to compute canopy cover.

# lasR 0.5.3

- Fix: #45 computation time of `geometry_features` after `delete_points()`
- Fix: `local_maximum()` was processing deleted points.
- Enhance: #44 `write_vpc` write the `datetime`
- Enhance: `delete_points` can now physically remove the deleted points if the number of points deleted is important. Before they were flagged but kept in memory. It can also free available memory.

# lasR 0.5.2

- New: #42 `write_vpc()` gained an argument `absolute_path`
- Fix: #42 `write_vpc()` orders the long/lat coordinates properly on Linux
- Fix: #42 `write_vpc()` writes the absolute path of the relative path does not exist on Windows
- Fix: #40 `triangulate()` with 0 point chunk. 
- Fix: #43: `geometry_feature` works if the file already contains some extrabytes attributes
- Enhance: 0 point point-clouds are no longer stopping the computation. If a stage such as `delete_points()` removes all the points, the pipeline is stopped for the current chunk/file but the computation keep going for others. This was not the case for all stages and some stages could either crash or stop the computation.

# lasR 0.5.1

- Fix: `write_vpc()` does not crash with files without CRS
- Fix: `write_vpc()` write the CRS set upstream by `set_crs()`

# lasR 0.5.0

- New: stage `geometry_features()` to compute point wise geometry features based on k-nearest neighbors.
- New: stage `callback()` can load more than 10 extrabyte attributes. Using the flag `E` all the extrabytes are loaded.
- New: stage `set_crs()` to assign a coordinate reference system at some point of the pipeline.
- New: raster in `GeoTiff` format are now created with `COMPRESS=DEFLATE`, `PREDICTOR=2`,`TILED=YES` effectively reducing the size of the rasters
- New: `summarize()` output includes the CRS.

# lasR 0.4.8

- Enhance: #33 `local_maximum()` gained a `record_attributes` argument to chose if the attribute of the points are recorded in the vector file.
- Enhance: #33 `local_maximum_raster()` no longer record zeroed LAS point attributes

# lasR 0.4.7

- Fix: #32 writing a vector file with a path containing a wildcard crashed the program.

# lasR 0.4.6

- Fix: `lax` included into `laz` file were not working.
- Fix: #30 can read files bigger than 2.14 GB

# lasR 0.4.5

- Fix: #29 using a filter in `rasterize()` produced corrupted output.

# lasR 0.4.4

- Fix: bug with `set_parallel_strategy(nested(ncores = 4, ncores2 = 4))`.
- Fix: attribute `datatime` is `datetime` in VPC files.
- Fix: #25 triangulation with 0 points crashed. 0 points are possible with a filter.
- Fix: #24 `write_vpc()` writes the correct number of points for LAS 1.4 files.
- Fix: read of WKT strings in LAS files with a size inferior to what was declared in the header (null-terminated before `record_length_after_header`).

# lasR 0.4.3

- Fix: #22 segfault with partial processing.
- Fix: memory access to WKT strings non-null-terminated.

# lasR 0.4.2

- Fix: `add_attribute()` was incorrectly reallocating memory causing potential crashes, especially when adding several attributes.
- Fix: `reader_las()` crashing if the header of the LAS file did not record the correct number of points.
- Fix: naming of the queries.
- Documentation: reorganized the URLs and navbar of the website.

# las 0.4.1

- Fix: #20 segfault with `local_maximum_raster`.
- Fix: segfault when reading LAS files with a header that incorrectly reports the number of points.

# lasR 0.4.0

- New: parallelism on multiple files. See `?multithreading`
- New: stage `local_maximum_raster` to compute local maximum on a raster
- New: argument `with` in `exec` to pass processing options that should be preferred over direct naming.
- New: function `set_exec_options()` to assign global processing options and override arguments potentially hardcoded in `exec()`
- New: stage `load_raster` to read a raster instead of producing it on the fly from the point cloud.
- New: stage `add_rgb` to modify the point data format
- Doc: new article on the website about parallelism for an illustrated version of `?multithreading`
- Doc: improve documentation about processing options in `?exec` and `?set_exec_options`

# lasR 0.3.6

- Fix: #18 strongly improving arithmetic accuracy in `point_in_triangle`.

# lasR 0.3.5

- Fix: #17 `transform_with` can be used with `pit_fill`

# lasR 0.3.4

- Fix: #15 `pit_fill` producing corrupted output
- Fix: `pit_fill` was not respecting the parameters given by the user
- Fix: `pit_fill` in combination with `rasterize("max")` was not working properly

# lasR 0.3.3

- Fix: #12 write lax with buffered chunk
- Fix: #13 processing by chunk was not buffered

# lasR 0.3.2

- Fix: CRS are working on Windows
- Fix: `library(lasR)` transparently checks for latest version on Windows.

# lasR 0.3.1

- Fix: bugs when making a spatial query on multiple files with multiple spatial indexing systems (e.g. lax+nothing, lax+copc)

# lasR 0.3.0

- Change: `processor()` and `reader()` are deprecated and are replaced by `exec()` and `reader_las()`. This intends to provide a more consistent and natural way to separate the pipeline. i.e the stages and the global processing options i.e. the buffer, the chunking, the progress bar. For example the following now respects the `LAScatalog` processing options and this was not possible with the previous syntax.
  ```r
  ctg = lidR::readLAScatalog()
  pipeline = reader_las() + rasterize(...)
  exec(pipeline, on = ctg)
  ```
- New: the processor is now able to process by chunk like `lidR`
  ```r
  pipeline = reader_las() + rasterize(...)
  exec(pipeline, on = file, chunk = 500)
  ```
- New: stage `delete_points()` to remove some points in the pipeline.
- New: it is now possible to write the following:
  ```r
  dtm = dtm()
  pipeline <- read + dtm + transform_with(dtm[[2]])
  ```
- New: it is not possible to omit the reader stage. It automatically adds a default reader
  ```r
  pipeline = rasterize(...)
  exec(pipeline, on = ctg)
  ```
- New: triangulation is 4x faster and uses half the memory.
- Fix: `summarize()`, `rasterize()` and `write_las()` no longer process withheld points in streaming mode.

# lasR 0.2.1 (2024-03-05)

- Fix: `callback()` properly handles errors from the injected function
- New: handy functions `tempxyz()` to generate temp files with extension `.xyz`.
- New: `rasterize()` is now parallelized with internal metrics including for buffered area based approach
- New: `rasterize()` gained a progress bar with internal metrics.

# lasR 0.2.0 (2024-03-01)

- New: `rasterize()` gains the ability to perform a multi-resolution or buffered rasterization. See documentation.
- New: `rasterize()` gains numerous native metrics such as `zmax`, `zmean`, `zmedian`, `imax`, `imean` and so on.
- New: the internal engine gains the ability to skip the processing of some files of the collection and use these files only to load a buffer. This feature works with a `LAScatalog` from `lidR` respecting the `processed` attribute used in `lidR`
- Fix: loading the package being offline created a bug were R no longer handles errors.

# lasR 0.1.2 (2024-02-10)

- New: progress bar when reading the header of the files (`LAScatalog`) can be enabled with `progress = TRUE`
- Fix: progress bar starts to appear earlier i.e. from 0%. For some pipeline it affects the feeling of progress.

# lasR 0.1.1 (2024-02-08)

- Doc: Corrected the documentation for the argument `ncores` in `processor()`, which incorrectly mentioned that it was not supported.
- New: Added new functions `ncores()` and `half_cores()`.
- Fix: Corrected the reader progress bar display when reading a las file with a filter and a buffer.
- Fix: Fixed the overall progress bar, which was delayed by one file and was showing incorrect progress.

# lasR 0.1.0 (2024-02-01)

- Open to public
- Fix: Fix the overall progress bar, which was delayed by one file and was showing incorrect progress.<|MERGE_RESOLUTION|>--- conflicted
+++ resolved
@@ -1,4 +1,3 @@
-<<<<<<< HEAD
 # lasR 0.14.0
 
 - New: lasR now includes a powerful 3D viewer, which will eventually function as a GUI. This is an early-stage development of the viewer, with more features to come. Bug reports are welcome!
@@ -7,15 +6,13 @@
   pc = read_cloud(f)
   plot(pc)
   ```
-  
-=======
+
 # lasR 0.13.4
 
 - New: metrics `skew` and `kurt` in the metric engine
 - New: #110 for LAS files the bit flags are now read in bit attributes. This feature have been lost in 0.13.0
 - New: #110 `write_las()` automatically writes LAS 1.4 format if required.
 
->>>>>>> be72f80d
 # lasR 0.13.3
 
 - Fix: #105 invalid read of extrabytes
