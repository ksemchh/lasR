<<<<<<< HEAD
# las 0.4.0

- New: parallelism on multiple files. See `?multithreading`
- New: stage `local_maximum_raster` to compute local maximum on a raster
- New: argument `with` in `exec` to pass processing options that should be preferred over direct naming.
- New: function `set_exec_options()` to assign global processing options and override arguments potentially hard coded in `exec()`
- New: stage `load_raster` to read a raster instead of producing it on the fly from the point cloud.
- New: stage `add_rgb` to modify the point data format
- Doc: new article on the website about parallelism for an illustrated version of `?multithreading`
- Doc: improve documentation about processing options in `?exec` and `?set_exec_options`
=======
# lasR 0.3.6

- Fix: #18 strongly improving arithmetic accuracy in `point_in_triangle`.
>>>>>>> 3d440770

# lasR 0.3.5

- Fix: #17 `transform_with` can be used with `pit_fill`

# lasR 0.3.4

- Fix: #15 `pit_fill` producing corrupted output
- Fix: `pit_fill` was not respecting the parameters given by the user
- Fix: `pit_fill` in combination with `rasterize("max")` was not working properly

# lasR 0.3.3

- Fix: #12 write lax with buffered chunk
- Fix: #13 processing by chunk was not buffered

# lasR 0.3.2

- Fix: CRS are working on Windows
- Fix: `library(lasR)` transparently checks for latest version on Windows.

# lasR 0.3.1

- Fix: bugs when making a spatial query on multiple files with multiple spatial indexing systems (e.g. lax+nothing, lax+copc)

# lasR 0.3.0

- Change: `processor()` and `reader()` are deprecated and are replaced by `exec()` and `reader_las()`. This intends to provide a more consistent and natural way to separate the pipeline. i.e the stages and the global processing options i.e. the buffer, the chunking, the progress bar. For example the following now respects the `LAScatalog` processing options and this was not possible with the previous syntax.
  ```r
  ctg = lidR::readLAScatalog()
  pipeline = reader_las() + rasterize(...)
  exec(pipeline, on = ctg)
  ```
- New: the processor is now able to process by chunk like `lidR`
  ```r
  pipeline = reader_las() + rasterize(...)
  exec(pipeline, on = file, chunk = 500)
  ```
- New: stage `delete_points()` to remove some points in the pipeline.
- New: it is now possible to write the following:
  ```r
  dtm = dtm()
  pipeline <- read + dtm + transform_with(dtm[[2]])
  ```
- New: it is not possible to omit the reader stage. It automatically adds a default reader
  ```r
  pipeline = rasterize(...)
  exec(pipeline, on = ctg)
  ```
- New: triangulation is 4x faster and uses half the memory.
- Fix: `summarize()`, `rasterize()` and `write_las()` no longer process withheld points in streaming mode.

# lasR 0.2.1 (2024-03-05)

- Fix: `callback()` properly handles errors from the injected function
- New: handy functions `tempxyz()` to generate temp files with extension `.xyz`.
- New: `rasterize()` is now parallelized with internal metrics including for buffered area based approach
- New: `rasterize()` gained a progress bar with internal metrics.

# lasR 0.2.0 (2024-03-01)

- New: `rasterize()` gains the ability to perform a multi-resolution or buffered rasterization. See documentation.
- New: `rasterize()` gains numerous native metrics such as `zmax`, `zmean`, `zmedian`, `imax`, `imean` and so on.
- New: the internal engine gains the ability to skip the processing of some files of the collection and use these files only to load a buffer. This feature works with a `LAScatalog` from `lidR` respecting the `processed` attribute used in `lidR`
- Fix: loading the package being offline created a bug were R no longer handles errors.

# lasR 0.1.2 (2024-02-10)

- New: progress bar when reading the header of the files (`LAScatalog`) can be enabled with `progress = TRUE`
- Fix: progress bar starts to appear earlier i.e. from 0%. For some pipeline it affects the feeling of progress.

# lasR 0.1.1 (2024-02-08)

- Doc: Corrected the documentation for the argument `ncores` in `processor()`, which incorrectly mentioned that it was not supported.
- New: Added new functions `ncores()` and `half_cores()`.
- Fix: Corrected the reader progress bar display when reading a las file with a filter and a buffer.
- Fix: Fixed the overall progress bar, which was delayed by one file and was showing incorrect progress.<|MERGE_RESOLUTION|>--- conflicted
+++ resolved
@@ -1,4 +1,3 @@
-<<<<<<< HEAD
 # las 0.4.0
 
 - New: parallelism on multiple files. See `?multithreading`
@@ -9,11 +8,10 @@
 - New: stage `add_rgb` to modify the point data format
 - Doc: new article on the website about parallelism for an illustrated version of `?multithreading`
 - Doc: improve documentation about processing options in `?exec` and `?set_exec_options`
-=======
+
 # lasR 0.3.6
 
 - Fix: #18 strongly improving arithmetic accuracy in `point_in_triangle`.
->>>>>>> 3d440770
 
 # lasR 0.3.5
 
