--- conflicted
+++ resolved
@@ -4,11 +4,6 @@
 
 # lasR 0.9.1
 
-<<<<<<< HEAD
-- Fix: better handle datasets with overlaping tiles but non duplicated points
-- Fix: trigger lax indexation for a single file when processing by chunks.
-- Enhance: progress estimation distaply when indexing a single file.
-=======
 - Fix: Better handle datasets with overlapping tiles and non-duplicated points.
 - Fix: Trigger lax indexation for a single file when processing by chunks.
 - Fix: `local_maximum()` could return multiple too-close local maximum points if two close points have the exact same Z coordinates and the exact same X or Y coordinates (but not both X and Y; duplicated points were properly handled). This particularly affected `local_maximum_raster()`, where two pixels can easily have the same Z and the same X or Y.
@@ -16,7 +11,6 @@
 - Fix: `transform_with` with a TIN won't fail if there is no TIN. Instead all points will be removed.
 - Fix: possible edge artifacts were possible for some filter
 - Enhance: Progress estimation display when indexing a single file.
->>>>>>> 320d3d9f
 
 # lasR 0.9.0
 
