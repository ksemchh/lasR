<<<<<<< HEAD
# lasR 0.6.0

- New: new stage `stop_if` to escape the pipeline conditionally
- Doc: new section about `stop_if` in the [online tutorial](https://r-lidar.github.io/lasR/articles/tutorial.html)
- Change: old deprecated functions `processor()` and `reader()` were removed.
- New: new stage `write_lax`. This stage was automatically added by the engine but can now be explicitly added by users

# lasR ?.?.?
=======
# lasR 0.5.5

- Fix: #50 `write_vpc()` properly reprojects the bounding boxes in WGS84 
- Enhance: `write_vpc()` writes `zmin` and `zmax` for each file.
- Fix: #55 `local_maximum()` no longer fails with `ofile = ""`

# lasR 0.5.4
>>>>>>> ac12e024

- Fix: #48 segfault with `delete_points()` when 0 points left.
- Enhance: #47 pipelines are named `list`.
- Enhance: #47 the output `list` returned by `exec` is named and duplicated names are made unique with `make.names()`
- Doc: added some notes in the documentation of `geometry_features()` to address question in #45
- Enhance: #49 `set_crs()` no longer forces the pipeline to read the files.
- Enhance: `exec()` normalizes the path so users do not get an error when providing a path with a `~`.
- New: `rasterize()` gained a metric `zaboveX` to compute canopy cover.

# lasR 0.5.3

- Fix: #45 computation time of `geometry_features` after `delete_points()`
- Fix: `local_maximum()` was processing deleted points.
- Enhance: #44 `write_vpc` write the `datetime`
- Enhance: `delete_points` can now physically remove the deleted points if the number of points deleted is important. Before they were flagged but kept in memory. It can also free available memory.

# lasR 0.5.2

- New: #42 `write_vpc()` gained an argument `absolute_path`
- Fix: #42 `write_vpc()` orders the long/lat coordinates properly on Linux
- Fix: #42 `write_vpc()` writes the absolute path of the relative path does not exist on Windows
- Fix: #40 `triangulate()` with 0 point chunk. 
- Fix: #43: `geometry_feature` works if the file already contains some extrabytes attributes
- Enhance: 0 point point-clouds are no longer stopping the computation. If a stage such as `delete_points()` removes all the points, the pipeline is stopped for the current chunk/file but the computation keep going for others. This was not the case for all stages and some stages could either crash or stop the computation.

# lasR 0.5.1

- Fix: `write_vpc()` does not crash with files without CRS
- Fix: `write_vpc()` write the CRS set upstream by `set_crs()`

# lasR 0.5.0

- New: stage `geometry_features()` to compute point wise geometry features based on k-nearest neighbors.
- New: stage `callback()` can load more than 10 extrabyte attributes. Using the flag `E` all the extrabytes are loaded.
- New: stage `set_crs()` to assign a coordinate reference system at some point of the pipeline.
- New: raster in `GeoTiff` format are now created with `COMPRESS=DEFLATE`, `PREDICTOR=2`,`TILED=YES` effectively reducing the size of the rasters
- New: `summarize()` output includes the CRS.

# lasR 0.4.8

- Enhance: #33 `local_maximum()` gained a `record_attributes` argument to chose if the attribute of the points are recorded in the vector file.
- Enhance: #33 `local_maximum_raster()` no longer record zeroed LAS point attributes

# lasR 0.4.7

- Fix: #32 writing a vector file with a path containing a wildcard crashed the program.

# lasR 0.4.6

- Fix: `lax` included into `laz` file were not working.
- Fix: #30 can read files bigger than 2.14 GB

# lasR 0.4.5

- Fix: #29 using a filter in `rasterize()` produced corrupted output.

# lasR 0.4.4

- Fix: bug with `set_parallel_strategy(nested(ncores = 4, ncores2 = 4))`.
- Fix: attribute `datatime` is `datetime` in VPC files.
- Fix: #25 triangulation with 0 points crashed. 0 points are possible with a filter.
- Fix: #24 `write_vpc()` writes the correct number of points for LAS 1.4 files.
- Fix: read of WKT strings in LAS files with a size inferior to what was declared in the header (null-terminated before `record_length_after_header`).

# lasR 0.4.3

- Fix: #22 segfault with partial processing.
- Fix: memory access to WKT strings non-null-terminated.

# lasR 0.4.2

- Fix: `add_attribute()` was incorrectly reallocating memory causing potential crashes, especially when adding several attributes.
- Fix: `reader_las()` crashing if the header of the LAS file did not record the correct number of points.
- Fix: naming of the queries.
- Documentation: reorganized the URLs and navbar of the website.

# las 0.4.1

- Fix: #20 segfault with `local_maximum_raster`.
- Fix: segfault when reading LAS files with a header that incorrectly reports the number of points.

# lasR 0.4.0

- New: parallelism on multiple files. See `?multithreading`
- New: stage `local_maximum_raster` to compute local maximum on a raster
- New: argument `with` in `exec` to pass processing options that should be preferred over direct naming.
- New: function `set_exec_options()` to assign global processing options and override arguments potentially hardcoded in `exec()`
- New: stage `load_raster` to read a raster instead of producing it on the fly from the point cloud.
- New: stage `add_rgb` to modify the point data format
- Doc: new article on the website about parallelism for an illustrated version of `?multithreading`
- Doc: improve documentation about processing options in `?exec` and `?set_exec_options`

# lasR 0.3.6

- Fix: #18 strongly improving arithmetic accuracy in `point_in_triangle`.

# lasR 0.3.5

- Fix: #17 `transform_with` can be used with `pit_fill`

# lasR 0.3.4

- Fix: #15 `pit_fill` producing corrupted output
- Fix: `pit_fill` was not respecting the parameters given by the user
- Fix: `pit_fill` in combination with `rasterize("max")` was not working properly

# lasR 0.3.3

- Fix: #12 write lax with buffered chunk
- Fix: #13 processing by chunk was not buffered

# lasR 0.3.2

- Fix: CRS are working on Windows
- Fix: `library(lasR)` transparently checks for latest version on Windows.

# lasR 0.3.1

- Fix: bugs when making a spatial query on multiple files with multiple spatial indexing systems (e.g. lax+nothing, lax+copc)

# lasR 0.3.0

- Change: `processor()` and `reader()` are deprecated and are replaced by `exec()` and `reader_las()`. This intends to provide a more consistent and natural way to separate the pipeline. i.e the stages and the global processing options i.e. the buffer, the chunking, the progress bar. For example the following now respects the `LAScatalog` processing options and this was not possible with the previous syntax.
  ```r
  ctg = lidR::readLAScatalog()
  pipeline = reader_las() + rasterize(...)
  exec(pipeline, on = ctg)
  ```
- New: the processor is now able to process by chunk like `lidR`
  ```r
  pipeline = reader_las() + rasterize(...)
  exec(pipeline, on = file, chunk = 500)
  ```
- New: stage `delete_points()` to remove some points in the pipeline.
- New: it is now possible to write the following:
  ```r
  dtm = dtm()
  pipeline <- read + dtm + transform_with(dtm[[2]])
  ```
- New: it is not possible to omit the reader stage. It automatically adds a default reader
  ```r
  pipeline = rasterize(...)
  exec(pipeline, on = ctg)
  ```
- New: triangulation is 4x faster and uses half the memory.
- Fix: `summarize()`, `rasterize()` and `write_las()` no longer process withheld points in streaming mode.

# lasR 0.2.1 (2024-03-05)

- Fix: `callback()` properly handles errors from the injected function
- New: handy functions `tempxyz()` to generate temp files with extension `.xyz`.
- New: `rasterize()` is now parallelized with internal metrics including for buffered area based approach
- New: `rasterize()` gained a progress bar with internal metrics.

# lasR 0.2.0 (2024-03-01)

- New: `rasterize()` gains the ability to perform a multi-resolution or buffered rasterization. See documentation.
- New: `rasterize()` gains numerous native metrics such as `zmax`, `zmean`, `zmedian`, `imax`, `imean` and so on.
- New: the internal engine gains the ability to skip the processing of some files of the collection and use these files only to load a buffer. This feature works with a `LAScatalog` from `lidR` respecting the `processed` attribute used in `lidR`
- Fix: loading the package being offline created a bug were R no longer handles errors.

# lasR 0.1.2 (2024-02-10)

- New: progress bar when reading the header of the files (`LAScatalog`) can be enabled with `progress = TRUE`
- Fix: progress bar starts to appear earlier i.e. from 0%. For some pipeline it affects the feeling of progress.

# lasR 0.1.1 (2024-02-08)

- Doc: Corrected the documentation for the argument `ncores` in `processor()`, which incorrectly mentioned that it was not supported.
- New: Added new functions `ncores()` and `half_cores()`.
- Fix: Corrected the reader progress bar display when reading a las file with a filter and a buffer.
- Fix: Fixed the overall progress bar, which was delayed by one file and was showing incorrect progress.

# lasR 0.1.0 (2024-02-01)

- Open to public
- Fix: Fix the overall progress bar, which was delayed by one file and was showing incorrect progress.<|MERGE_RESOLUTION|>--- conflicted
+++ resolved
@@ -1,4 +1,3 @@
-<<<<<<< HEAD
 # lasR 0.6.0
 
 - New: new stage `stop_if` to escape the pipeline conditionally
@@ -6,8 +5,6 @@
 - Change: old deprecated functions `processor()` and `reader()` were removed.
 - New: new stage `write_lax`. This stage was automatically added by the engine but can now be explicitly added by users
 
-# lasR ?.?.?
-=======
 # lasR 0.5.5
 
 - Fix: #50 `write_vpc()` properly reprojects the bounding boxes in WGS84 
@@ -15,7 +12,6 @@
 - Fix: #55 `local_maximum()` no longer fails with `ofile = ""`
 
 # lasR 0.5.4
->>>>>>> ac12e024
 
 - Fix: #48 segfault with `delete_points()` when 0 points left.
 - Enhance: #47 pipelines are named `list`.
