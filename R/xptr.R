#' Read a point cloud in memory
#'
#' Read a point cloud in memory. The point cloud is stored in a C++ data structure
#' and is not exposed to users
#'
#' @param file a file containing a point cloud. Currently only LAS and LAZ files are supported
#' @param progress boolean progress bar
#' @export
#' @examples
#' f <- system.file("extdata", "Topography.las", package="lasR")
#' las <- read_cloud(f)
#' las
#' u = exec(chm(5), on = las)
#' u
read_cloud = function(file, progress = TRUE)
{
  stopifnot(all(file.exists(file)), length(file) == 1, is.character(file))
  file = normalizePath(file)
  xptr <- list(algoname = "xptr")
  xptr = set_lasr_class(xptr)
  ans = exec(xptr, on = file, noread = T, progress = progress)
  ans = list(ans)
  class(ans) = "lasrcloud"
  return(ans)
}

#' Print Method for 'lasrcloud' Objects
#'
#' This function defines a custom print method for objects of class 'lasrcloud'.
#'
#' @param x An object of class 'lasrcloud'.
#' @param ... Additional arguments (not used).
#' @export
#' @method print lasrcloud
print.lasrcloud <- function(x, ...)
{
  pipeline = info()
  exec(pipeline, on = x, noread = T)
}

#' Plot Method for 'lasrcloud' Objects
#'
#' This function defines a custom plot method for objects of class 'lasrcloud'.
#'
#' @param x An object of class 'lasrcloud'.
#' @param ... Additional arguments (not used).
<<<<<<< HEAD
#' @export
#' @method plot lasrcloud
=======
# @export
#' @method plot lasrcloud
#' @examples
>>>>>>> 8519e53e
#' \dontrun{
#' f <- system.file("extdata", "Topography.las", package="lasR")
#' las <- read_cloud(f)
#' las
#' plot(las)
#' }
<<<<<<< HEAD
plot.lasrcloud <- function(x, ...)
{
  total = .Call(`C_plot_pointcloud`, x[[1]])
=======
#' @noRd
plot.lasrcloud <- function(x, ...)
{
  #total = .Call(`C_plot_pointcloud`, x[[1]])
>>>>>>> 8519e53e
}<|MERGE_RESOLUTION|>--- conflicted
+++ resolved
@@ -44,28 +44,16 @@
 #'
 #' @param x An object of class 'lasrcloud'.
 #' @param ... Additional arguments (not used).
-<<<<<<< HEAD
 #' @export
 #' @method plot lasrcloud
-=======
-# @export
-#' @method plot lasrcloud
 #' @examples
->>>>>>> 8519e53e
 #' \dontrun{
 #' f <- system.file("extdata", "Topography.las", package="lasR")
 #' las <- read_cloud(f)
 #' las
 #' plot(las)
 #' }
-<<<<<<< HEAD
 plot.lasrcloud <- function(x, ...)
 {
-  total = .Call(`C_plot_pointcloud`, x[[1]])
-=======
-#' @noRd
-plot.lasrcloud <- function(x, ...)
-{
-  #total = .Call(`C_plot_pointcloud`, x[[1]])
->>>>>>> 8519e53e
+  .Call(`C_plot_pointcloud`, x[[1]])
 }