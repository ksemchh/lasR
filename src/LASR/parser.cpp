--- conflicted
+++ resolved
@@ -122,11 +122,7 @@
 
       SEXP dataframe = get_element(stage, "dataframe");
       std::vector<double> accuracy = get_element_as_vdouble(stage, "accuracy");
-<<<<<<< HEAD
       std::string wkt = get_element_as_string(stage, "crs");
-=======
-      // TODO: add CRS
->>>>>>> 27233bcd
 
       // Compute the bounding box. We assume that the data.frame has element named X and Y.
       // This is not checked at R level. Anyway get_element() will throw an exception
@@ -150,13 +146,8 @@
       if (build_catalog)
       {
         catalog = new LAScatalog;
-<<<<<<< HEAD
-        catalog->add_bbox(xmin, ymin, xmax, ymax, true);
-        catalog->npoints = Rf_length(X);
+        catalog->add_bbox(xmin, ymin, xmax, ymax, Rf_length(X));
         catalog->wkt = wkt;
-=======
-        catalog->add_bbox(xmin, ymin, xmax, ymax);
->>>>>>> 27233bcd
 
         // Special treatment of the reader to find the potential queries in the catalog
         if (contains_element(stage, "xcenter"))
