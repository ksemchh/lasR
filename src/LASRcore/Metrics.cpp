--- conflicted
+++ resolved
@@ -178,11 +178,7 @@
   for (const auto& point : points) sum += accessor(point);
   double mean = sum/points.size();
 
-<<<<<<< HEAD
-  sum = 0;
-=======
   sum = 0.0;
->>>>>>> ec70babf
   for (const auto& point : points)
   {
     double value = accessor(point);
