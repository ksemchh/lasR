--- conflicted
+++ resolved
@@ -353,14 +353,8 @@
     output << "      \"pc:type\": " << "\"lidar\"" << ","<< std::endl;
     if (index) output << "      \"index:indexed\": " << "true," << std::endl;
     output << "      \"proj:bbox\": [" << std::fixed << std::setprecision(3) << bbox.minx << ", " << bbox.miny << ", " << bbox.maxx << ", " << bbox.maxy << "],"<< std::endl;
-<<<<<<< HEAD
-    if (!wkt.empty()) output << "      \"proj:wtk2\": " << wkt << "," << std::endl;
-    if (epsg != 0) output << "      \"proj:epsg\": " << epsg << std::endl;
-=======
     if (!wkt.empty()) output << "      \"proj:wkt2\": " << wkt << "," << std::endl;
     if (epsg != 0) output << "      \"proj:epsg\": " << epsg << "," << std::endl;
-    output << "      \"index:indexed\": " << ((index) ? "true" : "false") << std::endl;
->>>>>>> b175aed8
     output << "    }," << std::endl;
     output << "    \"links\": []," << std::endl;
     output << "    \"assets\": {" << std::endl;
