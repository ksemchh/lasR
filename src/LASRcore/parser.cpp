#include <algorithm>

#include "pipeline.h"
#include "LAScatalog.h"

#include "addattribute.h"
#include "addrgb.h"
#include "boundaries.h"
#include "breakif.h"
#include "filter.h"
#include "loadraster.h"
#include "localmaximum.h"
#include "nnmetrics.h"
#include "noiseivf.h"
#include "nothing.h"
#include "pitfill.h"
#include "rasterize.h"
#include "sampling.h"
#include "readlas.h"
#include "regiongrowing.h"
#include "setcrs.h"
#include "summary.h"
#include "svd.h"
#include "triangulate.h"
#include "transformwith.h"
#include "writelas.h"
#include "writelax.h"
#include "writevpc.h"

// If compiled as an R package include R's header, special R stages and helper functions
#ifdef USING_R

#define R_NO_REMAP 1
#include <R.h>
#include <Rinternals.h>

#include "aggregate.h"
#include "callback.h"
#include "readdataframe.h"

SEXP get_element(SEXP list, const char *str)
{
  SEXP elmt = R_NilValue;
  SEXP names = Rf_getAttrib(list, R_NamesSymbol);
  for (int i = 0 ; i < Rf_length(list) ; i++) { if(strcmp(CHAR(STRING_ELT(names, i)), str) == 0)  { elmt = VECTOR_ELT(list, i); break; }}
  if (Rf_isNull(elmt)) throw std::string("element '") + str +  "' not found"; // # nocov
  return elmt;
}

SEXP string_address_to_sexp(const std::string& addr)
{
  uintptr_t ptr = strtoull(addr.c_str(), NULL, 16);
  SEXP s = (SEXP)ptr;
  return s;
}
#endif

bool Pipeline::parse(const nlohmann::json& json, bool progress)
{
  int num_stages = json.size();

  // This is the extent of the coverage.
  // We don't know it yet. We need to parse a reader first
  double xmin = 0;
  double ymin = 0;
  double xmax = 0;
  double ymax = 0;

  bool reader = false;
  bool indexer = false;

  parsed = false;
  pipeline.clear();

  try
  {
    for (auto& [key, stage] : json.items())
    {
      std::string name = stage.at("algoname");
      std::string uid = stage.value("uid", "xxx-xxx");

      if (name == "add_extrabytes")
      {
        std::string data_type = stage.at("data_type");
        std::string name = stage.at("name");
        std::string desc = stage.at("description");
        double scale = stage.value("scale", 1);
        double offset = stage.value("offset", 0);

        auto v = std::make_unique<LASRaddattribute>(data_type, name, desc, scale, offset);
        pipeline.push_back(std::move(v));
      }
      else if (name == "add_rgb")
      {
        auto v = std::make_unique<LASRaddrgb>();
        pipeline.push_back(std::move(v));
      }
      else if (name == "build_catalog")
      {
        // This stage is a placeholder stage added at the R level to carry the file paths and processing options
        // it adds no stage in the pipeline

        // This is the buffer provided by the user. The actual buffer may be larger
        // depending on the stages in the pipeline. User may provide 0 or 5 but the triangulation
        // stage tells us 50.
        buffer = stage.value("buffer", 0);

        // No element 'dataframe'? We are processing some files. Otherwise with have a compatibility layer
        // with lidR to process LAS objects
        if (!stage.contains("dataframe"))
        {
          std::vector<std::string> files = get_vector<std::string>(stage["files"]);

          catalog = std::make_shared<LAScatalog>();
          if (!catalog->read(files, progress))
          {
            last_error = "In the parser while reading the file collection: " + last_error; // # nocov
            return false; // # nocov
          }

          if (stage.contains("noprocess"))
          {
            std::vector<bool> noproces = stage.at("noprocess");
            if (!catalog->set_noprocess(noproces))
            {
              last_error = "In the parser while reading the file collection: " + last_error; // # nocov
              return false; // # nocov
            }
          }

          // The catalog read all the files, we now know the extent of the coverage
          xmin = catalog->get_xmin();
          ymin = catalog->get_ymin();
          xmax = catalog->get_xmax();
          ymax = catalog->get_ymax();
        }
        #ifdef USING_R
        else
        {
          std::string address_dataframe_str = stage.at("dataframe");
          SEXP dataframe = string_address_to_sexp(address_dataframe_str);

          std::string wkt = stage.at("crs");

          // Compute the bounding box. We assume that the data.frame has element named X and Y.
          // This is not checked at R level. Anyway get_element() will throw an exception
          SEXP X = get_element(dataframe, "X");
          SEXP Y = get_element(dataframe, "Y");
          xmin = F64_MAX;
          ymin = F64_MAX;
          xmax = F64_MIN;
          ymax = F64_MIN;
          for (int k = 0 ; k < Rf_length(X) ; ++k)
          {
            if (REAL(X)[k] < xmin) xmin = REAL(X)[k];
            if (REAL(Y)[k] < ymin) ymin = REAL(Y)[k];
            if (REAL(X)[k] > xmax) xmax = REAL(X)[k];
            if (REAL(Y)[k] > ymax) ymax = REAL(Y)[k];
          }

          catalog = std::make_shared<LAScatalog>();
          catalog->add_bbox(xmin, ymin, xmax, ymax, Rf_length(X));
          catalog->set_crs(CRS(wkt));
        }
        #endif
      }
      else if (name == "classify_isolated_points")
      {
        double res = stage.at("res");
        int n = stage.at("n");
        int classification = stage.at("class");
        auto v = std::make_unique<LASRnoiseivf>(xmin, ymin, xmax, ymax, res, n, classification);
        pipeline.push_back(std::move(v));
      }
      else if (name == "filter")
      {
        auto v = std::make_unique<LASRfilter>();
        pipeline.push_back(std::move(v));
      }
      else if (name == "hulls")
      {
        LASRtriangulate* p = nullptr;
        if (stage.contains("connect"))
        {
          std::string uid = stage.at("connect");
          auto it = std::find_if(pipeline.begin(), pipeline.end(), [&uid](const std::unique_ptr<Stage>& obj) { return obj->get_uid() == uid; });
          if (it == pipeline.end()) { last_error = "Cannot find stage with this uid"; return false; }
          p = dynamic_cast<LASRtriangulate*>(it->get());
          if (p == nullptr)
          {
            last_error = "Incompatible stage combination for 'hulls'"; // # nocov
            return false; // # nocov
          }
        }

        auto v = std::make_unique<LASRboundaries>(xmin, ymin, xmax, ymax, p);
        pipeline.push_back(std::move(v));
      }
      else if (name == "load_raster")
      {
        std::string file = stage.at("file");
        int band = stage.value("band", 1);

        auto v = std::make_unique<LASRloadraster>(file, band);
        pipeline.push_back(std::move(v));
      }
      else if (name == "local_maximum")
      {
        double ws = stage.at("ws");
        double min_height = stage.value("min_height", 2);

        if (!stage.contains("connect"))
        {
          std::string use_attribute = stage.value("use_attribute", "Z");
          bool record_attributes = stage.value("record_attributes", false);

          auto v = std::make_unique<LASRlocalmaximum>(xmin, ymin, xmax, ymax, ws, min_height, use_attribute, record_attributes);
          pipeline.push_back(std::move(v));
        }
        else
        {
          std::string uid = stage.at("connect");
          auto it = std::find_if(pipeline.begin(), pipeline.end(), [&uid](const std::unique_ptr<Stage>& obj) { return obj->get_uid() == uid; });
          if (it == pipeline.end()) { last_error = "Cannot find stage with this uid"; return false; }

          StageRaster* p = dynamic_cast<StageRaster*>(it->get());
          if (p)
          {
            auto v = std::make_unique<LASRlocalmaximum>(xmin, ymin, xmax, ymax, ws, min_height, p);
            pipeline.push_back(std::move(v));
          }
          else
          {
            last_error = "Incompatible stage combination for local_maximum"; // # nocov
            return false; // # nocov
          }
        }
      }
      else if (name == "nothing")
      {
        bool read = stage.value("read", false);
        bool stream = stage.value("stream", false);
        bool loop = stage.value("loop", false);

        auto v = std::make_unique<LASRnothing>(read, stream, loop);
        pipeline.push_back(std::move(v));
      }
      else if (name == "pit_fill")
      {
        std::string uid = stage.at("connect");
        int lap_size = stage.value("lap_size", 3);
        float thr_lap = stage.value("thr_lap", 0.1f);
        float thr_spk = stage.value("thr_spk", -0.1f);
        int med_size = stage.value("med_size", 3);
        int dil_radius = stage.value("dil_radius", 0);

        auto it = std::find_if(pipeline.begin(), pipeline.end(), [&uid](const std::unique_ptr<Stage>& obj) { return obj->get_uid() == uid; });
        if (it == pipeline.end()) { last_error = "Cannot find stage with this uid"; return false; }

        StageRaster* p = dynamic_cast<StageRaster*>(it->get());
        if (p)
        {
          auto v = std::make_unique<LASRpitfill>(xmin, ymin, xmax, ymax, lap_size, thr_lap, thr_spk, med_size, dil_radius, p);
          pipeline.push_back(std::move(v));
        }
        else
        {
          last_error = "Incompatible stage combination for 'pit_fill'"; // # nocov
          return false; // # nocov
        }
      }
      else if (name.substr(0,6) == "reader")
      {
        if (reader)
        {
          last_error = "The pipeline can only have a single reader stage";
          return false;
        }
        reader = true;

        if (name == "reader_las")
        {
          auto v = std::make_unique<LASRlasreader>();
          pipeline.push_back(std::move(v));
        }

        #ifdef USING_R
        if (name == "reader_dataframe")
        {
          std::string address_dataframe_str = stage.at("dataframe");
          SEXP dataframe = (SEXP)string_address_to_sexp(address_dataframe_str);

          std::vector<double> accuracy = stage.at("accuracy");
          std::string wkt = stage.at("crs");

          auto v = std::make_unique<LASRdataframereader>(xmin, ymin, xmax, ymax, dataframe, accuracy, wkt);
          pipeline.push_back(std::move(v));
        }
        #endif

        if (catalog != nullptr)
        {
          // Special treatment of the reader to find the potential queries in the catalog
          if (stage.contains("xcenter"))
          {
            std::vector<double> xcenter = get_vector<double>(stage["xcenter"]);
            std::vector<double> ycenter = get_vector<double>(stage["ycenter"]);
            std::vector<double> radius = get_vector<double>(stage["radius"]);
            for (size_t j = 0 ; j <  xcenter.size() ; ++j) catalog->add_query(xcenter[j], ycenter[j], radius[j]);
          }

          if (stage.contains("xmin"))
          {
            std::vector<double> xmin = get_vector<double>(stage["xmin"]);
            std::vector<double> ymin = get_vector<double>(stage["ymin"]);
            std::vector<double> xmax = get_vector<double>(stage["xmax"]);
            std::vector<double> ymax = get_vector<double>(stage["ymax"]);
            for (size_t j = 0 ; j <  xmin.size() ; ++j) catalog->add_query(xmin[j], ymin[j], xmax[j], ymax[j]);
          }
        }
      }
      else if (name == "rasterize")
      {
        double res = stage.at("res");

        if (!stage.contains("connect"))
        {
          double window = stage.at("window");
          float default_value = stage.value("default_value", NA_F32_RASTER);
          std::vector<std::string> methods = get_vector<std::string>(stage["method"]);

          auto v = std::make_unique<LASRrasterize>(xmin, ymin, xmax, ymax, res, window, methods, default_value);
          pipeline.push_back(std::move(v));
        }
        else
        {
          std::string uid = stage.at("connect");
          auto it = std::find_if(pipeline.begin(), pipeline.end(), [&uid](const std::unique_ptr<Stage>& obj) { return obj->get_uid() == uid; });
          if (it == pipeline.end()) { last_error = "Cannot find stage with this uid"; return false; }

          LASRtriangulate* p = dynamic_cast<LASRtriangulate*>(it->get());
          if (p)
          {
            auto v = std::make_unique<LASRrasterize>(xmin, ymin, xmax, ymax, res, p);
            pipeline.push_back(std::move(v));
          }
          else
          {
            last_error = "Incompatible stage combination for rasterize"; // # nocov
            return false; // # nocov
          }
        }
      }
      else if (name  == "region_growing")
      {
        double th_tree = stage.value("th_tree", 2);
        double th_seed = stage.value("th_seed", 0.45);
        double th_cr = stage.value("th_cr", 0.55);
        double max_cr = stage.value("max_cr", 20);

        std::string uid1 = stage.at("connect1");
        std::string uid2 = stage.at("connect2");
        auto it1 = std::find_if(pipeline.begin(), pipeline.end(), [&uid1](const std::unique_ptr<Stage>& obj) { return obj->get_uid() == uid1; });
        if (it1 == pipeline.end()) { last_error = "Cannot find stage with this uid";  return false; }
        auto it2 = std::find_if(pipeline.begin(), pipeline.end(), [&uid2](const std::unique_ptr<Stage>& obj) { return obj->get_uid() == uid2; });
        if (it2 == pipeline.end()) { last_error = "Cannot find stage with this uid";  return false; }

        LASRlocalmaximum* p = dynamic_cast<LASRlocalmaximum*>(it1->get());
        StageRaster* q = dynamic_cast<StageRaster*>(it2->get());
        if (p && q)
        {
          auto v = std::make_unique<LASRregiongrowing>(xmin, ymin, xmax, ymax,th_tree, th_seed, th_cr, max_cr, q, p);
          pipeline.push_back(std::move(v));
        }
        else
        {
          last_error = "Incompatible stage combination for 'region_growing'"; // # nocov
          return false; // # nocov
        }
      }
      else if (name  == "sampling_voxel")
      {
        double res = stage.at("res");

        auto v = std::make_unique<LASRsamplingvoxels>(xmin, ymin, xmax, ymax, res);
        pipeline.push_back(std::move(v));
      }
      else if (name  == "sampling_pixel")
      {
        double res = stage.at("res");

        auto v = std::make_unique<LASRsamplingpixels>(xmin, ymin, xmax, ymax, res);
        pipeline.push_back(std::move(v));
      }
      else if (name  == "set_crs")
      {
        int epsg = stage.value("epsg", 0);
        std::string wkt = stage.value("wkt", "");

        if (epsg > 0)
        {
          auto v = std::make_unique<LASRsetcrs>(epsg);
          pipeline.push_back(std::move(v));
        }
        else if (wkt.size() > 0)
        {
          auto v = std::make_unique<LASRsetcrs>(wkt);
          pipeline.push_back(std::move(v));
        }
      }
      else if (name == "stop_if")
      {
        std::string condition = stage.at("condition");

        if (condition == "outside_bbox")
        {
          double minx = stage.at("xmin");
          double miny = stage.at("ymin");
          double maxx = stage.at("xmax");
          double maxy = stage.at("ymax");

          auto v = std::make_unique<LASRbreakoutsidebbox>(minx, miny, maxx, maxy);
          pipeline.push_back(std::move(v));
        }
        else
        {
          last_error = "Invalid condition in break_if";
          return false;
        }
      }
      else if (name == "summarise")
      {
        double zwbin = stage.value("zwbin", 2);
        double iwbin = stage.value("iwbin", 50);

        std::vector<std::string> metrics;
        if (stage.contains("metrics")) metrics = get_vector<std::string>(stage.at("metrics"));

        auto v = std::make_unique<LASRsummary>(xmin, ymin, xmax, ymax, zwbin, iwbin, metrics);
        pipeline.push_back(std::move(v));
      }
      else if (name  == "svd")
      {
        int k = stage.at("k");
        double r = stage.value("r", 0);
        std::string features = stage.value("features", "");

        auto v = std::make_unique<LASRsvd>(k, r, features);
        pipeline.push_back(std::move(v));
      }
      else if (name == "transform_with")
      {
        std::string uid = stage.at("connect");
        std::string op = stage.value("operator", "-");
        std::string attr = stage.value("store_in_attribute", "");

        auto it = std::find_if(pipeline.begin(), pipeline.end(), [&uid](const std::unique_ptr<Stage>& obj) { return obj->get_uid() == uid; });
        if (it == pipeline.end()) { last_error = "Cannot find stage with this uid"; return false; }

        LASRtriangulate* p = dynamic_cast<LASRtriangulate*>(it->get());
        StageRaster* q = dynamic_cast<StageRaster*>(it->get());
        if (p)
        {
          auto v = std::make_unique<LASRtransformwith>(xmin, ymin, xmax, ymax, p, op, attr);
          pipeline.push_back(std::move(v));
        }
        else if(q)
        {
          auto v = std::make_unique<LASRtransformwith>(xmin, ymin, xmax, ymax, q, op, attr);
          pipeline.push_back(std::move(v));
        }
        else
        {
          last_error = "Incompatible stage combination for 'rasterize'"; // # nocov
          return false; // # nocov
        }
      }
      else if (name == "triangulate")
      {
        double max_edge = stage.at("max_edge");
        std::string use_attribute = stage.at("use_attribute");
        auto v = std::make_unique<LASRtriangulate>(xmin, ymin, xmax, ymax, max_edge, use_attribute);
        pipeline.push_back(std::move(v));
      }
<<<<<<< HEAD
      else if (name == "neighborhood_metrics")
      {
        std::vector<std::string> metrics = get_vector<std::string>(stage["metrics"]);
        int k = stage.at("k");
        double r = stage.at("r");

        std::string uid = stage.at("connect");
        auto it = std::find_if(pipeline.begin(), pipeline.end(), [&uid](const std::unique_ptr<Stage>& obj) { return obj->get_uid() == uid; });
        if (it == pipeline.end()) { last_error = "Cannot find stage with this uid"; return false; }

        LASRlocalmaximum* p = dynamic_cast<LASRlocalmaximum*>(it->get());
        if (p)
        {
          auto v = std::make_unique<LASRnnmetrics>(xmin, ymin, xmax, ymax, k, r, metrics, p);
          pipeline.push_back(std::move(v));
        }
        else
        {
          last_error = "Incompatible stage combination for neighborhood_metrics"; // # nocov
          return false; // # nocov
        }
      }
      else if (name == "add_extrabytes")
=======
      else if (name == "write_las")
>>>>>>> f0e7367b
      {
        bool keep_buffer = stage.value("keep_buffer", false);

        auto v = std::make_unique<LASRlaswriter>(xmin, xmax, ymin, ymax, keep_buffer);
        pipeline.push_back(std::move(v));
      }
      else if (name == "write_lax")
      {
        indexer = true;
        bool embedded = stage.value("embedded", false);
        bool overwrite = stage.value("overwrite", false);

        auto v = std::make_unique<LASRlaxwriter>(embedded, overwrite, false);
        pipeline.push_back(std::move(v));
      }
      else if (name == "write_vpc")
      {
        bool absolute_path = stage.value("absolute", false);

        auto v = std::make_unique<LASRvpcwriter>(absolute_path);
        pipeline.push_back(std::move(v));
      }
      #ifdef USING_R
      else if (name == "aggregate")
      {
        std::string address_call_str = stage.at("call");
        std::string address_env_str = stage.at("env");
        SEXP call = string_address_to_sexp(address_call_str);
        SEXP env = string_address_to_sexp(address_env_str);

        double res = stage.at("res");
        int nmetrics = stage.at("nmetrics");
        double win = stage.at("window");
        auto v = std::make_unique<LASRaggregate>(xmin, ymin, xmax, ymax, res, nmetrics, win, call, env);
        pipeline.push_back(std::move(v));
      }
      else if (name  == "callback")
      {
        std::string expose = stage.at("expose");
        bool modify = !stage.at("no_las_update");
        bool drop_buffer = stage.at("drop_buffer");

        std::string address_fun_str = stage.at("fun");
        std::string address_args_str = stage.at("args");
        SEXP fun = string_address_to_sexp(address_fun_str);
        SEXP args = string_address_to_sexp(address_args_str);

        auto v = std::make_unique<LASRcallback>(xmin, ymin, xmax, ymax, expose, fun, args, modify, drop_buffer);
        pipeline.push_back(std::move(v));
      }
      #endif
      else
      {
        last_error = "Unsupported stage: " + std::string(name.c_str()); // # nocov
        return false; // # nocov
      }

      if (pipeline.size() > 0)
      {
        auto& it = pipeline.back();
        it->set_uid(uid);

        // If we intend to actually process the point cloud we check that a reader stage is present if needed
        if (catalog != nullptr && it->need_points() && !reader)
        {
          last_error = "The stage " + it->get_name() + " processes the point cloud but is not preceded by a reader stage";
          return false;
        }
      }
    }

    parsed = true;

    for (auto&& stage : pipeline)
    {
      stage->set_ncpu(ncpu);
      stage->set_verbose(verbose);
    }

    // If catalog == nullptr we did not build a catalog and thus
    // it means that we do not have access to the files. The pipeline is parsed
    // but can't be executed and won't be executed. This happens only in get_pipeline_info()
    // that parses the pipeline in order to know if a buffer is needed or if the pipeline is
    // streamable.
    if (catalog != nullptr)
    {
      if (!reader)
      {
        last_error = "The pipeline must have a readers stage";
        return false;
      }

      num_stages--;
      catalog->set_buffer(need_buffer()); // We parsed the pipeline so we know if we need a buffer
      catalog->build_index(); // The catalog is built, we have the bbox of all the LAS files. We can build a spatial index

      // We iterate over all the stage again to assign the filter, the crs and the output file.
      // This is done here because set_output_file() does create a file on disk and we want
      // it to happen only if we plan to actually process something
      CRS current_crs = catalog->get_crs();
      auto it = pipeline.begin();
      int i = 0;
      for (auto& [key, stage] : json.items())
      {
        // Skip first stage that is build_catalog
        if (i == 0)
        {
          i++;
          continue;
        }

        std::string filter = stage.value("filter", "");
        std::string output = stage.value("output", "");

        // We set the CRS from the CRS of the catalog but then we get back the CRS. If we have
        // the 'set_crs' stage this updates the CRS assigned to the next stages
        const auto p = it->get();
        p->set_crs(current_crs);
        current_crs = p->get_crs();

        p->set_filter(filter);

        // Create empty files that will be filled later during the processing
        if (!p->set_output_file(output)) return false;

        it++;
      }

      // Write lax is the very first algorithm. Even before read_las. It is called
      // only if needed.
      if (!catalog->check_spatial_index() && !indexer)
      {
        auto v = std::make_unique<LASRlaxwriter>(false, false, true);
        pipeline.push_front(std::move(v));

        if (catalog->is_source_vpc())
          print("Impossible to determine if the point cloud is spatially indexed from this VPC file. Spatial indexing speeds up tile buffering and spatial queries drastically.\nFiles will be indexed on-the-fly if they are not. This may take some extra time now but will speed up everything later.\n");
        else
          print("%d files do not have a spatial index. Spatial indexing speeds up tile buffering and spatial queries drastically.\nFiles will be indexed on-the-fly. This will take some extra time now but will speed up everything later.\n", catalog->get_number_files()-catalog->get_number_indexed_files());
      }
    }
  }
  catch (const std::exception& e)
  {
    last_error = std::string("Error while parsing JSON pipeline: ") + e.what();
    return false;
  }

  streamable = is_streamable();
  buffer = MAX(buffer, need_buffer());
  read_payload = need_points();
  parallelizable = is_parallelizable();

  return true;
}<|MERGE_RESOLUTION|>--- conflicted
+++ resolved
@@ -236,6 +236,28 @@
           }
         }
       }
+      else if (name == "neighborhood_metrics")
+      {
+        std::vector<std::string> metrics = get_vector<std::string>(stage["metrics"]);
+        int k = stage.at("k");
+        double r = stage.at("r");
+
+        std::string uid = stage.at("connect");
+        auto it = std::find_if(pipeline.begin(), pipeline.end(), [&uid](const std::unique_ptr<Stage>& obj) { return obj->get_uid() == uid; });
+        if (it == pipeline.end()) { last_error = "Cannot find stage with this uid"; return false; }
+
+        LASRlocalmaximum* p = dynamic_cast<LASRlocalmaximum*>(it->get());
+        if (p)
+        {
+          auto v = std::make_unique<LASRnnmetrics>(xmin, ymin, xmax, ymax, k, r, metrics, p);
+          pipeline.push_back(std::move(v));
+        }
+        else
+        {
+          last_error = "Incompatible stage combination for neighborhood_metrics"; // # nocov
+          return false; // # nocov
+        }
+      }
       else if (name == "nothing")
       {
         bool read = stage.value("read", false);
@@ -482,33 +504,7 @@
         auto v = std::make_unique<LASRtriangulate>(xmin, ymin, xmax, ymax, max_edge, use_attribute);
         pipeline.push_back(std::move(v));
       }
-<<<<<<< HEAD
-      else if (name == "neighborhood_metrics")
-      {
-        std::vector<std::string> metrics = get_vector<std::string>(stage["metrics"]);
-        int k = stage.at("k");
-        double r = stage.at("r");
-
-        std::string uid = stage.at("connect");
-        auto it = std::find_if(pipeline.begin(), pipeline.end(), [&uid](const std::unique_ptr<Stage>& obj) { return obj->get_uid() == uid; });
-        if (it == pipeline.end()) { last_error = "Cannot find stage with this uid"; return false; }
-
-        LASRlocalmaximum* p = dynamic_cast<LASRlocalmaximum*>(it->get());
-        if (p)
-        {
-          auto v = std::make_unique<LASRnnmetrics>(xmin, ymin, xmax, ymax, k, r, metrics, p);
-          pipeline.push_back(std::move(v));
-        }
-        else
-        {
-          last_error = "Incompatible stage combination for neighborhood_metrics"; // # nocov
-          return false; // # nocov
-        }
-      }
-      else if (name == "add_extrabytes")
-=======
       else if (name == "write_las")
->>>>>>> f0e7367b
       {
         bool keep_buffer = stage.value("keep_buffer", false);
 
