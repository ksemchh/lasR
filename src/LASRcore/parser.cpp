#include "pipeline.h"
#include "LAScatalog.h"

#include "addattribute.h"
#include "addrgb.h"
#include "boundaries.h"
#include "breakif.h"
#include "filter.h"
#include "loadraster.h"
#include "localmaximum.h"
#include "noiseivf.h"
#include "nothing.h"
#include "pitfill.h"
#include "rasterize.h"
#include "sampling.h"
#include "readlas.h"
#include "regiongrowing.h"
#include "setcrs.h"
#include "summary.h"
#include "svd.h"
#include "triangulate.h"
#include "transformwith.h"
#include "writelas.h"
#include "writelax.h"
#include "writevpc.h"

#ifdef USING_R
#include "R2cpp.h"
#include "aggregate.h"
#include "callback.h"
#include "readdataframe.h"
#endif

#include <algorithm>

bool Pipeline::parse(const SEXP sexpargs, bool progress)
{
  int num_stages = Rf_length(sexpargs);

  // This is the extent of the coverage.
  // We don't know it yet. We need to parse a reader first
  double xmin = 0;
  double ymin = 0;
  double xmax = 0;
  double ymax = 0;

  bool reader = false;
  bool indexer = false;

  parsed = false;
  pipeline.clear();

  for (auto i = 0; i < num_stages; ++i)
  {
    SEXP stage = VECTOR_ELT(sexpargs, i);
    std::string name = get_element_as_string(stage, "algoname");
    std::string uid = get_element_as_string(stage, "uid");

    // This stage is a placeholder stage added at the R level to carry the file paths and processing options
    // it adds no stage in the pipeline
    if (name == "build_catalog")
    {
      // This is the buffer provided by the user. The actual buffer may be larger
      // depending on the stages in the pipeline. User may provide 0 or 5 but the triangulation
      // stage tells us 50.
      buffer = get_element_as_double(stage, "buffer");

      // No element 'dataframe'? We are processing some files. Otherwise with have a compatibility layer
      // with lidR to process LAS objects
      if (!contains_element(stage, "dataframe"))
      {
        std::vector<std::string> files = get_element_as_vstring(stage, "files");
        catalog = std::make_shared<LAScatalog>();
        if (!catalog->read(files, progress))
        {
          last_error = "In the parser while reading the file collection: " + last_error; // # nocov
          return false; // # nocov
        }

        if (contains_element(stage, "noprocess"))
        {
          std::vector<bool> noproces = get_element_as_vbool(stage, "noprocess");
          if (!catalog->set_noprocess(noproces))
          {
            last_error = "In the parser while reading the file collection: " + last_error; // # nocov
            return false; // # nocov
          }
        }

        // The catalog read all the files, we now know the extent of the coverage
        xmin = catalog->get_xmin();
        ymin = catalog->get_ymin();
        xmax = catalog->get_xmax();
        ymax = catalog->get_ymax();
      }
      else
      {
        SEXP dataframe = get_element(stage, "dataframe");
        std::string wkt = get_element_as_string(stage, "crs");

        // Compute the bounding box. We assume that the data.frame has element named X and Y.
        // This is not checked at R level. Anyway get_element() will throw an exception
        SEXP X = get_element(dataframe, "X");
        SEXP Y = get_element(dataframe, "Y");
        xmin = F64_MAX;
        ymin = F64_MAX;
        xmax = F64_MIN;
        ymax = F64_MIN;
        for (int k = 0 ; k < Rf_length(X) ; ++k)
        {
          if (REAL(X)[k] < xmin) xmin = REAL(X)[k];
          if (REAL(Y)[k] < ymin) ymin = REAL(Y)[k];
          if (REAL(X)[k] > xmax) xmax = REAL(X)[k];
          if (REAL(Y)[k] > ymax) ymax = REAL(Y)[k];
        }

        catalog = std::make_shared<LAScatalog>();
        catalog->add_bbox(xmin, ymin, xmax, ymax, Rf_length(X));
        catalog->set_crs(CRS(wkt));
      }
    }
    else if (name.substr(0,6) == "reader")
    {
      if (reader)
      {
        last_error = "The pipeline can only have a single reader stage";
        return false;
      }
      reader = true;

      if (name == "reader_las")
      {
        auto v = std::make_unique<LASRlasreader>();
        pipeline.push_back(std::move(v));
      }

      if (name == "reader_dataframe")
      {
        SEXP dataframe = get_element(stage, "dataframe");
        std::vector<double> accuracy = get_element_as_vdouble(stage, "accuracy");
        std::string wkt = get_element_as_string(stage, "crs");
        auto v = std::make_unique<LASRdataframereader>(xmin, ymin, xmax, ymax, dataframe, accuracy, wkt);
        pipeline.push_back(std::move(v));
      }

      if (catalog != nullptr)
      {
        // Special treatment of the reader to find the potential queries in the catalog
        if (contains_element(stage, "xcenter"))
        {
          std::vector<double> xcenter = get_element_as_vdouble(stage, "xcenter");
          std::vector<double> ycenter = get_element_as_vdouble(stage, "ycenter");
          std::vector<double> radius = get_element_as_vdouble(stage, "radius");
          for (size_t j = 0 ; j <  xcenter.size() ; ++j) catalog->add_query(xcenter[j], ycenter[j], radius[j]);
        }

        if (contains_element(stage, "xmin"))
        {
          std::vector<double> xmin = get_element_as_vdouble(stage, "xmin");
          std::vector<double> ymin = get_element_as_vdouble(stage, "ymin");
          std::vector<double> xmax = get_element_as_vdouble(stage, "xmax");
          std::vector<double> ymax = get_element_as_vdouble(stage, "ymax");
          for (size_t j = 0 ; j <  xmin.size() ; ++j) catalog->add_query(xmin[j], ymin[j], xmax[j], ymax[j]);
        }
      }
    }
    else if (name == "rasterize")
    {
      double res = get_element_as_double(stage, "res");

      if (!contains_element(stage, "connect"))
      {
        double window = get_element_as_double(stage, "window");
        float default_value = contains_element(stage, "default_value") ? get_element_as_double(stage, "default_value") : NA_F32_RASTER;
        std::vector<std::string> methods = get_element_as_vstring(stage, "method");

        auto v = std::make_unique<LASRrasterize>(xmin, ymin, xmax, ymax, res, window, methods, default_value);
        pipeline.push_back(std::move(v));
      }
      else
      {
        std::string uid = get_element_as_string(stage, "connect");
        auto it = std::find_if(pipeline.begin(), pipeline.end(), [&uid](const std::unique_ptr<Stage>& obj) { return obj->get_uid() == uid; });
        if (it == pipeline.end()) { last_error = "Cannot find stage with this uid"; return false; }

        LASRtriangulate* p = dynamic_cast<LASRtriangulate*>(it->get());
        if (p)
        {
          auto v = std::make_unique<LASRrasterize>(xmin, ymin, xmax, ymax, res, p);
          pipeline.push_back(std::move(v));
        }
        else
        {
          last_error = "Incompatible stage combination for rasterize"; // # nocov
          return false; // # nocov
        }
      }
    }
    else if (name == "load_raster")
    {
      std::string file = get_element_as_string(stage, "file");
      int band = get_element_as_int(stage, "band");
      auto v = std::make_unique<LASRloadraster>(file, band);
      pipeline.push_back(std::move(v));
    }
    else if (name == "filter")
    {
      auto v = std::make_unique<LASRfilter>();
      pipeline.push_back(std::move(v));
    }
    else if (name == "local_maximum")
    {
      double ws = get_element_as_double(stage, "ws");
      double min_height = get_element_as_double(stage, "min_height");

      if (!contains_element(stage, "connect"))
      {
        std::string use_attribute = get_element_as_string(stage, "use_attribute");
        bool record_attributes = get_element_as_bool(stage, "record_attributes");
        auto v = std::make_unique<LASRlocalmaximum>(xmin, ymin, xmax, ymax, ws, min_height, use_attribute, record_attributes);
        pipeline.push_back(std::move(v));
      }
      else
      {
        std::string uid = get_element_as_string(stage, "connect");
        auto it = std::find_if(pipeline.begin(), pipeline.end(), [&uid](const std::unique_ptr<Stage>& obj) { return obj->get_uid() == uid; });
        if (it == pipeline.end()) { last_error = "Cannot find stage with this uid"; return false; }

        StageRaster* p = dynamic_cast<StageRaster*>(it->get());
        if (p)
        {
          auto v = std::make_unique<LASRlocalmaximum>(xmin, ymin, xmax, ymax, ws, min_height, p);
          pipeline.push_back(std::move(v));
        }
        else
        {
          last_error = "Incompatible stage combination for local_maximum"; // # nocov
          return false; // # nocov
        }
      }
    }
    else if (name == "summarise")
    {
      double zwbin = get_element_as_double(stage, "zwbin");
      double iwbin = get_element_as_double(stage, "iwbin");
      auto v = std::make_unique<LASRsummary>(xmin, ymin, xmax, ymax, zwbin, iwbin);
      pipeline.push_back(std::move(v));
    }
    else if (name == "triangulate")
    {
      double max_edge = get_element_as_double(stage, "max_edge");
      std::string use_attribute = get_element_as_string(stage, "use_attribute");
      auto v = std::make_unique<LASRtriangulate>(xmin, ymin, xmax, ymax, max_edge, use_attribute);
      pipeline.push_back(std::move(v));
    }
    else if (name == "write_las")
    {
      bool keep_buffer = get_element_as_bool(stage, "keep_buffer");
      auto v = std::make_unique<LASRlaswriter>(xmin, xmax, ymin, ymax, keep_buffer);
      pipeline.push_back(std::move(v));
    }
    else if (name == "write_lax")
    {
      indexer = true;
      bool embedded = get_element_as_bool(stage, "embedded");
      bool overwrite = get_element_as_bool(stage, "overwrite");
      auto v = std::make_unique<LASRlaxwriter>(embedded, overwrite, false);
      pipeline.push_back(std::move(v));
    }
    else if (name == "write_vpc")
    {
      bool absolute_path = get_element_as_bool(stage, "absolute");
      auto v = std::make_unique<LASRvpcwriter>(absolute_path);
      pipeline.push_back(std::move(v));
    }
    else if (name == "transform_with")
    {
      std::string uid = get_element_as_string(stage, "connect");
      std::string op = get_element_as_string(stage, "operator");
      std::string attr = get_element_as_string(stage, "store_in_attribute");
      auto it = std::find_if(pipeline.begin(), pipeline.end(), [&uid](const std::unique_ptr<Stage>& obj) { return obj->get_uid() == uid; });
      if (it == pipeline.end()) { last_error = "Cannot find stage with this uid"; return false; }

      LASRtriangulate* p = dynamic_cast<LASRtriangulate*>(it->get());
      StageRaster* q = dynamic_cast<StageRaster*>(it->get());
      if (p)
      {
        auto v = std::make_unique<LASRtransformwith>(xmin, ymin, xmax, ymax, p, op, attr);
        pipeline.push_back(std::move(v));
      }
      else if(q)
      {
        auto v = std::make_unique<LASRtransformwith>(xmin, ymin, xmax, ymax, q, op, attr);
        pipeline.push_back(std::move(v));
      }
      else
      {
        last_error = "Incompatible stage combination for 'rasterize'"; // # nocov
        return false; // # nocov
      }
    }
    else if (name == "pit_fill")
    {
      std::string uid = get_element_as_string(stage, "connect");
      int lap_size = get_element_as_int(stage, "lap_size");
      float thr_lap = (float)get_element_as_double(stage, "thr_lap");
      float thr_spk = (float)get_element_as_double(stage, "thr_spk");
      int med_size = get_element_as_int(stage, "med_size");
      int dil_radius = get_element_as_int(stage, "dil_radius");

      auto it = std::find_if(pipeline.begin(), pipeline.end(), [&uid](const std::unique_ptr<Stage>& obj) { return obj->get_uid() == uid; });
      if (it == pipeline.end()) { last_error = "Cannot find stage with this uid"; return false; }

      StageRaster* p = dynamic_cast<StageRaster*>(it->get());
      if (p)
      {
        auto v = std::make_unique<LASRpitfill>(xmin, ymin, xmax, ymax, lap_size, thr_lap, thr_spk, med_size, dil_radius, p);
        pipeline.push_back(std::move(v));
      }
      else
      {
        last_error = "Incompatible stage combination for 'pit_fill'"; // # nocov
        return false; // # nocov
      }
    }
    else if (name  == "sampling_voxel")
    {
      double res = get_element_as_double(stage, "res");
      auto v = std::make_unique<LASRsamplingvoxels>(xmin, ymin, xmax, ymax, res);
      pipeline.push_back(std::move(v));
    }
    else if (name  == "sampling_pixel")
    {
      double res = get_element_as_double(stage, "res");
      auto v = std::make_unique<LASRsamplingpixels>(xmin, ymin, xmax, ymax, res);
      pipeline.push_back(std::move(v));
    }
    else if (name  == "set_crs")
    {
      int epsg = get_element_as_int(stage, "epsg");
      std::string wkt = get_element_as_string(stage, "wkt");
      if (epsg > 0)
      {
        auto v = std::make_unique<LASRsetcrs>(epsg);
        pipeline.push_back(std::move(v));
      }
      else
      {
        auto v = std::make_unique<LASRsetcrs>(wkt);
        pipeline.push_back(std::move(v));
      }
    }
    else if (name  == "svd")
    {
      int k = get_element_as_int(stage, "k");
      double r = get_element_as_double(stage, "r");
      std::string features = get_element_as_string(stage, "features");
      auto v = std::make_unique<LASRsvd>(k, r, features);
      pipeline.push_back(std::move(v));
    }
    else if (name  == "region_growing")
    {
      double th_tree = get_element_as_double(stage, "th_tree");
      double th_seed = get_element_as_double(stage, "th_seed");
      double th_cr = get_element_as_double(stage, "th_cr");
      double max_cr = get_element_as_double(stage, "max_cr");

      std::string uid1 = get_element_as_string(stage, "connect1");
      std::string uid2 = get_element_as_string(stage, "connect2");
      auto it1 = std::find_if(pipeline.begin(), pipeline.end(), [&uid1](const std::unique_ptr<Stage>& obj) { return obj->get_uid() == uid1; });
      if (it1 == pipeline.end()) { last_error = "Cannot find stage with this uid";  return false; }
      auto it2 = std::find_if(pipeline.begin(), pipeline.end(), [&uid2](const std::unique_ptr<Stage>& obj) { return obj->get_uid() == uid2; });
      if (it2 == pipeline.end()) { last_error = "Cannot find stage with this uid";  return false; }

      LASRlocalmaximum* p = dynamic_cast<LASRlocalmaximum*>(it1->get());
      StageRaster* q = dynamic_cast<StageRaster*>(it2->get());
      if (p && q)
      {
        auto v = std::make_unique<LASRregiongrowing>(xmin, ymin, xmax, ymax,th_tree, th_seed, th_cr, max_cr, q, p);
        pipeline.push_back(std::move(v));
      }
      else
      {
        last_error = "Incompatible stage combination for 'region_growing'"; // # nocov
        return false; // # nocov
      }
    }
    else if (name == "hulls")
    {
      LASRtriangulate* p = nullptr;
      if (contains_element(stage, "connect"))
      {
        std::string uid = get_element_as_string(stage, "connect");
        auto it = std::find_if(pipeline.begin(), pipeline.end(), [&uid](const std::unique_ptr<Stage>& obj) { return obj->get_uid() == uid; });
        if (it == pipeline.end()) { last_error = "Cannot find stage with this uid"; return false; }
        p = dynamic_cast<LASRtriangulate*>(it->get());
        if (p == nullptr)
        {
          last_error = "Incompatible stage combination for 'hulls'"; // # nocov
          return false; // # nocov
        }
      }

      auto v = std::make_unique<LASRboundaries>(xmin, ymin, xmax, ymax, p);
      pipeline.push_back(std::move(v));
    }
    else if (name == "classify_isolated_points")
    {
      double res = get_element_as_double(stage, "res");
      int n = get_element_as_int(stage, "n");
      int classification = get_element_as_int(stage, "class");
      auto v = std::make_unique<LASRnoiseivf>(xmin, ymin, xmax, ymax, res, n, classification);
      pipeline.push_back(std::move(v));
    }
    else if (name == "add_extrabytes")
    {
      std::string data_type = get_element_as_string(stage, "data_type");
      std::string name = get_element_as_string(stage, "name");
      std::string desc = get_element_as_string(stage, "description");
      double scale = get_element_as_double(stage, "scale");
      double offset = get_element_as_double(stage, "offset");
      auto v = std::make_unique<LASRaddattribute>(data_type, name, desc, scale, offset);
      pipeline.push_back(std::move(v));
    }
    else if (name == "add_rgb")
    {
      auto v = std::make_unique<LASRaddrgb>();
      pipeline.push_back(std::move(v));
    }
    else if (name == "stop_if")
    {
      std::string condition = get_element_as_string(stage, "condition");
      if (condition == "outside_bbox")
      {
        double minx = get_element_as_double(stage, "xmin");
        double miny = get_element_as_double(stage, "ymin");
        double maxx = get_element_as_double(stage, "xmax");
        double maxy = get_element_as_double(stage, "ymax");
        auto v = std::make_unique<LASRbreakoutsidebbox>(minx, miny, maxx, maxy);
        pipeline.push_back(std::move(v));
      }
      else
      {
        last_error = "Invalid condition in break_if";
        return false;
      }
    }
    else if (name == "nothing")
    {
      bool read = get_element_as_bool(stage, "read");
      bool stream = get_element_as_bool(stage, "stream");
      bool loop = get_element_as_bool(stage, "loop");
      auto v = std::make_unique<LASRnothing>(read, stream, loop);
      pipeline.push_back(std::move(v));
    }
    #ifdef USING_R
    else if (name == "aggregate")
    {
      SEXP call = get_element(stage, "call");
      SEXP env = get_element(stage, "env");
      double res = get_element_as_double(stage, "res");
      int nmetrics = get_element_as_int(stage, "nmetrics");
      double win = get_element_as_double(stage, "window");
      auto v = std::make_unique<LASRaggregate>(xmin, ymin, xmax, ymax, res, nmetrics, win, call, env);
      pipeline.push_back(std::move(v));
    }
    else if (name  == "callback")
    {
      std::string expose = get_element_as_string(stage, "expose");
      bool modify = !get_element_as_bool(stage, "no_las_update");
      bool drop_buffer = get_element_as_bool(stage, "drop_buffer");
      SEXP fun = get_element(stage, "fun");
      SEXP args = get_element(stage, "args");
      auto v = std::make_unique<LASRcallback>(xmin, ymin, xmax, ymax, expose, fun, args, modify, drop_buffer);
      pipeline.push_back(std::move(v));
    }
    #endif
    else
    {
      last_error = "Unsupported stage: " + std::string(name.c_str()); // # nocov
      return false; // # nocov
    }

    if (pipeline.size() > 0)
    {
      auto& it = pipeline.back();
      it->set_uid(uid);

      // If we intend to actually to process the point cloud we check that a reader stage is present if needed
      if (catalog != nullptr)
      {
        if (it->need_points() && !reader)
        {
          last_error = "The stage " + it->get_name() + " processes the point cloud but is not preceded by a reader stage";
          return false;
        }
      }
    }
  }

  parsed = true;

  for (auto&& stage : pipeline)
  {
    stage->set_ncpu(ncpu);
    stage->set_verbose(verbose);
  }

  // If build catalog == false we do not build a catalog and thus
  // it means that we do not have access to the files. The pipeline is parsed
  // but can't be executed and won't be executed. This happens only in get_pipeline_info()
  // that parses the pipeline in order to know if a buffer is needed or if the pipeline is
  // streamable.
  if (catalog != nullptr)
  {
<<<<<<< HEAD
    if (!reader)
=======
    if (pipeline.front()->get_name().substr(0, 6) != "reader")
>>>>>>> b175aed8
    {
      last_error = "The pipeline must have a readers stage";
      return false;
    }

    num_stages--;
    catalog->set_buffer(need_buffer()); // We parsed the pipeline so we know if we need a buffer
    catalog->build_index(); // The catalog is built, we have the bbox of all the LAS files. We can build a spatial index

    // We iterate over all the stage again to assign the filter, the crs and the output file.
    // This is done here because set_output_file() does create a file on disk and we want
    // it to happen only if we plan to actually process something
    CRS current_crs = catalog->get_crs();
    auto it = pipeline.begin();
    for (auto i = 1; i <= num_stages; ++i)
    {
      SEXP stage = VECTOR_ELT(sexpargs, i);
      std::string filter = get_element_as_string(stage, "filter");
      std::string output = get_element_as_string(stage, "output");

      // We set the CRS from the CRS of the catalog but then we get back the CRS. If we have
      // the 'set_crs' stage this updates the CRS assigned to the next stages
      const auto p = it->get();
      p->set_crs(current_crs);
      current_crs = p->get_crs();

      p->set_filter(filter);

      // Create empty files that will be filled later during the processing
      if (!p->set_output_file(output)) return false;

      it++;
    }

    // Write lax is the very first algorithm. Even before read_las. It is called
    // only if needed.
    if (!catalog->check_spatial_index() && !indexer)
    {
      auto v = std::make_unique<LASRlaxwriter>(false, false, true);
      pipeline.push_front(std::move(v));

      if (catalog->is_source_vpc())
        print("Impossible to determine if the point cloud is spatially indexed from this VPC file. Spatial indexing speeds up tile buffering and spatial queries drastically.\nFiles will be indexed on-the-fly if they are not. This may take some extra time now but will speed up everything later.\n");
      else
        print("%d files do not have a spatial index. Spatial indexing speeds up tile buffering and spatial queries drastically.\nFiles will be indexed on-the-fly. This will take some extra time now but will speed up everything later.\n", catalog->get_number_files()-catalog->get_number_indexed_files());
    }
  }

  streamable = is_streamable();
  buffer = MAX(buffer, need_buffer());
  read_payload = need_points();
  parallelizable = is_parallelizable();

  return true;
}<|MERGE_RESOLUTION|>--- conflicted
+++ resolved
@@ -513,11 +513,7 @@
   // streamable.
   if (catalog != nullptr)
   {
-<<<<<<< HEAD
     if (!reader)
-=======
-    if (pipeline.front()->get_name().substr(0, 6) != "reader")
->>>>>>> b175aed8
     {
       last_error = "The pipeline must have a readers stage";
       return false;
