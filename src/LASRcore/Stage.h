#ifndef LASRALGORITHM_H
#define LASRALGORITHM_H

// R
#ifdef USING_R
#define R_NO_REMAP 1
#include <R.h>
#include <Rinternals.h>
#endif

// STL
#include <string>
#include <map>

// LASlib
#include "laszip.hpp"
#include "laspoint.hpp"
#include "lasfilter.hpp"
#include "lastransform.hpp"

// lasR
#include "LAS.h"
#include "LAScatalog.h"
#include "Raster.h"
#include "Vector.h"
#include "Progress.h"
#include "Rcompatibility.h"
#include "CRS.h"
#include "error.h"

class Stage
{
public:
  Stage();
  Stage(const Stage& other); // copy constructor is for multi-threading
  virtual ~Stage() = 0;
  virtual bool process() { return true; };
  virtual bool process(LASheader*& header) { return true; };
  virtual bool process(LASpoint*& p) { return true; };
  virtual bool process(LAS*& las) { return true; };
  virtual bool process(LAScatalog*& las) { return true; };
  virtual bool write() { return true; };
  virtual void clear(bool last = false) { return; };
  virtual bool set_chunk(const Chunk& chunk);
<<<<<<< HEAD
  virtual void set_crs(const CRS& crs) { this->crs = crs; };
  virtual void set_output_file(const std::string& file) { ofile = file; };
  virtual void set_input_file_name(const std::string& file) { return; };
=======
  virtual bool set_crs(int epsg) { return false; };
  virtual bool set_crs(const std::string& wkt) { return false; };
  virtual bool set_output_file(const std::string& file) { ofile = file; return true; };
  virtual bool set_input_file_name(const std::string& file) { return true; };
>>>>>>> 684d50fb
  virtual void set_header(LASheader*& header) { return; };
  virtual bool is_streamable() const { return false; };
  virtual bool is_parallelizable() const { return true; }; // concurrent-files
  virtual bool is_parallelized() const { return false; };  // concurrent-points
  virtual bool use_rcapi() const { return false; };
  virtual double need_buffer() const { return 0; };
  virtual bool need_points() const { return true; };

  virtual std::string get_name() const = 0;

  void set_ncpu(int ncpu) { this->ncpu = ncpu; }
  void set_verbose(bool verbose) { this->verbose = verbose; };
  void set_uid(std::string s) { uid = s; };
  void set_filter(const std::string& f);
  void set_progress(Progress* progress) { this->progress = progress; };
  void set_chunk(double xmin, double ymin, double xmax, double ymax) { this->xmin = xmin; this->ymin = ymin; this->xmax = xmax; this->ymax = ymax; };
  std::string get_uid() const { return uid; };
  const std::map<std::string, Stage*>& get_connection() { return connections; };
  CRS get_crs() const { return crs; };

  // The default method consists in returning the string 'ofile'.
  #ifdef USING_R
  virtual SEXP to_R();
  #endif

  // For multi-threading when processing several files in parallel.
  // Each stage MUST have a clone() method to create a copy of itself sharing or not the resources.
  // Each stage CAN have a merge() method to merge the output computed in each thread.
  // Each stage must update the pointers to the other stages it depends on. This performed
  // in the copy constructor of the pipeline.
  // Each stage can have a sort member call by the pipeline to reorder and preserve order when computing in parallel
  virtual Stage* clone() const = 0;
  virtual void merge(const Stage* other) { return; };
  virtual void sort(const std::vector<int>& order) { return; };
  void update_connection(Stage* stage);


protected:
  void set_connection(Stage* stage);

protected:
  int ncpu;
  double xmin;
  double ymin;
  double xmax;
  double ymax;
  bool circular;
  bool verbose;
  CRS crs;
  std::string ifile;
  std::string ofile;
  std::string uid;
  std::string filter;
  LASfilter lasfilter;
  Progress* progress;
  std::map<std::string, Stage*> connections;

#ifdef USING_R
  int nsexpprotected;
#endif
};

class StageWriter : public Stage
{
public:
  StageWriter();
  StageWriter(const StageWriter& other);
  void merge(const Stage* other) override;
  void sort(const std::vector<int>& order) override;

  #ifdef USING_R
  SEXP to_R() override;
  #endif

protected:
  bool merged;
  std::string template_filename;
  std::vector<std::string> written;
};

class StageRaster : public StageWriter
{
public:
  StageRaster();
  StageRaster(const StageRaster& other);
  ~StageRaster() override;
  bool set_chunk(const Chunk& chunk) override;
<<<<<<< HEAD
  void set_input_file_name(const std::string& file) override;
  void set_output_file(const std::string& file) override;
  void set_crs(const CRS& crs) override;
=======
  bool set_input_file_name(const std::string& file) override;
  bool set_output_file(const std::string& file) override;
  bool set_crs(int epsg) override;
  bool set_crs(const std::string& wkt) override;
>>>>>>> 684d50fb
  bool write() override;
  //void clear(bool last) override;
  const Raster& get_raster() { return raster; };

protected:
  Raster raster;
};

class StageVector : public StageWriter
{
public:
  StageVector();
  StageVector(const StageVector& other);
  ~StageVector() override;
  bool set_chunk(const Chunk& chunk) override;
<<<<<<< HEAD
  void set_input_file_name(const std::string& file) override;
  void set_output_file(const std::string& file) override;
  void set_crs(const CRS& crs) override;
=======
  bool set_input_file_name(const std::string& file) override;
  bool set_output_file(const std::string& file) override;
  bool set_crs(int epsg) override;
  bool set_crs(const std::string& wkt) override;
>>>>>>> 684d50fb
  //void clear(bool last) override;
  Vector& get_vector() { return vector; };

protected:
  Vector vector;
};

#endif<|MERGE_RESOLUTION|>--- conflicted
+++ resolved
@@ -42,16 +42,9 @@
   virtual bool write() { return true; };
   virtual void clear(bool last = false) { return; };
   virtual bool set_chunk(const Chunk& chunk);
-<<<<<<< HEAD
   virtual void set_crs(const CRS& crs) { this->crs = crs; };
-  virtual void set_output_file(const std::string& file) { ofile = file; };
-  virtual void set_input_file_name(const std::string& file) { return; };
-=======
-  virtual bool set_crs(int epsg) { return false; };
-  virtual bool set_crs(const std::string& wkt) { return false; };
   virtual bool set_output_file(const std::string& file) { ofile = file; return true; };
   virtual bool set_input_file_name(const std::string& file) { return true; };
->>>>>>> 684d50fb
   virtual void set_header(LASheader*& header) { return; };
   virtual bool is_streamable() const { return false; };
   virtual bool is_parallelizable() const { return true; }; // concurrent-files
@@ -139,16 +132,9 @@
   StageRaster(const StageRaster& other);
   ~StageRaster() override;
   bool set_chunk(const Chunk& chunk) override;
-<<<<<<< HEAD
-  void set_input_file_name(const std::string& file) override;
-  void set_output_file(const std::string& file) override;
   void set_crs(const CRS& crs) override;
-=======
   bool set_input_file_name(const std::string& file) override;
   bool set_output_file(const std::string& file) override;
-  bool set_crs(int epsg) override;
-  bool set_crs(const std::string& wkt) override;
->>>>>>> 684d50fb
   bool write() override;
   //void clear(bool last) override;
   const Raster& get_raster() { return raster; };
@@ -164,16 +150,9 @@
   StageVector(const StageVector& other);
   ~StageVector() override;
   bool set_chunk(const Chunk& chunk) override;
-<<<<<<< HEAD
-  void set_input_file_name(const std::string& file) override;
-  void set_output_file(const std::string& file) override;
   void set_crs(const CRS& crs) override;
-=======
   bool set_input_file_name(const std::string& file) override;
   bool set_output_file(const std::string& file) override;
-  bool set_crs(int epsg) override;
-  bool set_crs(const std::string& wkt) override;
->>>>>>> 684d50fb
   //void clear(bool last) override;
   Vector& get_vector() { return vector; };
 
