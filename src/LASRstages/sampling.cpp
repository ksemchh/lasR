--- conflicted
+++ resolved
@@ -141,13 +141,9 @@
           // If there are points the voxel
           if (use_vregistry)
           {
-<<<<<<< HEAD
             int key2 = (nx+dx) + (ny+dy)*length + (nz+dz)*length*width;
 
-            if (key2 < 0 || key2 >= vregistry.size()) continue; // This happens at the edges where the voxels are not allocated
-=======
             if (key2 < 0 || key2 >= (int)vregistry.size()) continue; // This happens at the edges where the voxels are not allocated
->>>>>>> 47a3eccd
 
             for (const auto& neighbor : vregistry[key2])
             {
