--- conflicted
+++ resolved
@@ -338,12 +338,8 @@
     }
 
     pipeline.sort();
-<<<<<<< HEAD
-    pipeline.profiler.write(fprofiling);
-=======
 
     pipeline.profiler.write(profile_file);
->>>>>>> fdb0c3c5
 
     #ifdef USING_R
         return pipeline.to_R();
