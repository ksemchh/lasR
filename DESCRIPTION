--- conflicted
+++ resolved
@@ -1,11 +1,7 @@
 Package: lasR
 Type: Package
 Title: Fast and Pipable Airborne LiDAR Data Tools
-<<<<<<< HEAD
-Version: 0.2.0.1
-=======
-Version: 0.1.3
->>>>>>> b4714ac2
+Version: 0.2.0.2
 Authors@R: c(
     person("Jean-Romain", "Roussel", email = "jean-romain.roussel.1@ulaval.ca", role = c("aut", "cre", "cph")),
     person("Martin", "Isenburg", email = "", role = "cph", comment = "Is the author of the LASlib and LASzip libraries"),
