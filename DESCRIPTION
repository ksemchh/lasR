Package: lasR
Type: Package
<<<<<<< HEAD
Version: 0.17.0
=======
Version: 0.16.2
>>>>>>> 8bf38a04
Title: Fast and Pipeable Airborne LiDAR Data Tools
Authors@R: c(
    person("Jean-Romain", "Roussel", email = "info@r-lidar.com", role = c("aut", "cre", "cph")),
    person("Martin", "Isenburg", email = "", role = "cph", comment = "Is the author of the included LASlib and LASzip libraries"),
    person("Benoît", "St-Onge", email = "", role = "cph", comment = "Is the author of the included 'chm_prep' function"),
    person("Niels", "Lohmann", email = "", role = "cph", comment = "Is the author of the included json parser"),
    person("Volodymyr", "Bilonenko", email = "", role = "cph", comment = "Is the author of the included delaunator triangulation"),
    person("State Key Laboratory of Remote Sensing Science, Institute of Remote Sensing Science and Engineering, Beijing Normal University", "", email = "", role = "cph", comment = "Is the copyright holder of the included CSF"),
    person("Authors of", "Eigen", role = "cph", comment = "Authorship and copyright in included Eigen library as detailed in inst/COPYRIGHTS"),
    person("Marius", "Muja", email = "mariusm@cs.ubc.ca", role = "cph", comment = "Is an author of the included nanoflann library"),
    person("David G.", "Lowe", email = "lowe@cs.ubc.ca", role = "cph", comment = "Is an author of the included nanoflann library"),
    person("Jose L.", "Blanco", email = "joseluisblancoc@gmail.com", role = "cph", comment = "Is an author of the included nanoflann library"))
Description: Fast and pipeable airborne lidar processing tools. Read/write 
    'las' and 'laz' files, computation of metrics in area based approach, point filtering, normalization,
    individual tree segmentation and other manipulations in a powerful and versatile processing chain.
URL: https://github.com/r-lidar/lasR
BugReports: https://github.com/r-lidar/lasR/issues
License: GPL-3 + file LICENSE
Depends: R (>= 3.6.0)
Imports: 
    methods,
    utils,
    stats,
    Rcpp
Suggests: 
    knitr,
    rmarkdown,
    sf,
    terra,
    testthat (>= 3.0.0),
LinkingTo: Rcpp
RoxygenNote: 7.3.2
SystemRequirements: C++17, GDAL (>= 2.2.3), GEOS (>= 3.4.0), PROJ (>= 4.9.3), sqlite3, GNU make
Encoding: UTF-8
Language: en-US
Config/testthat/edition: 3
VignetteBuilder: knitr
Collate: 
    'stages.R'
    'deprecated.R'
    'doc.R'
    'filters.R'
    'internals.R'
    'json.R'
    'openmp.R'
    'pipeline_tools.R'
    'pipelines.R'
    'processor.R'
    'tempfile.R'
    'ui_tools.R'
    'xptr.R'
    'zzz.R'<|MERGE_RESOLUTION|>--- conflicted
+++ resolved
@@ -1,10 +1,6 @@
 Package: lasR
 Type: Package
-<<<<<<< HEAD
 Version: 0.17.0
-=======
-Version: 0.16.2
->>>>>>> 8bf38a04
 Title: Fast and Pipeable Airborne LiDAR Data Tools
 Authors@R: c(
     person("Jean-Romain", "Roussel", email = "info@r-lidar.com", role = c("aut", "cre", "cph")),
