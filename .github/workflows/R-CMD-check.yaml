--- conflicted
+++ resolved
@@ -22,22 +22,13 @@
         config:
           #- {os: macos-latest,   r: 'oldrel'} # does not have full c++17 support
           - {os: macos-latest,   r: 'release'}
-<<<<<<< HEAD
-          - {os: macos-latest,   r: 'oldrel'}
-=======
           #- {os: macos-latest,   r: 'devel'}  # does not install units which is a dependency
           #- {os: windows-latest, r: 'oldrel'} # does not have gdal??
->>>>>>> 493da4ec
           - {os: windows-latest, r: 'release'}
           - {os: windows-latest, r: 'devel'}
           - {os: ubuntu-latest,   r: 'oldrel'}
           - {os: ubuntu-latest,   r: 'release'}
-<<<<<<< HEAD
-          - {os: ubuntu-latest,   r: 'oldrel'}
-
-=======
           - {os: ubuntu-latest,   r: 'devel'}
->>>>>>> 493da4ec
 
     env:
       GITHUB_PAT: ${{ secrets.GITHUB_TOKEN }}
