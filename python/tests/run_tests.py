#!/usr/bin/env python3
# -*- coding: utf-8 -*-
"""
Test runner for pylasr tests with comprehensive reporting
"""

import sys
import os
import unittest
import tempfile
import time
from io import StringIO

# Add the parent directory to sys.path to import pylasr
sys.path.insert(0, os.path.dirname(os.path.dirname(os.path.abspath(__file__))))

# Import shared test utilities
from test_utils import safe_unlink


def run_all_tests():
    """Run all pylasr tests with detailed reporting"""
    
    print("=" * 80)
    print("PYLASR COMPREHENSIVE TEST SUITE")
    print("=" * 80)
    
    # Try to import pylasr first
    try:
        import pylasr
        print(f"[OK] pylasr imported successfully (version: {pylasr.__version__})")
    except ImportError as e:
        print(f"[FAIL] Failed to import pylasr: {e}")
        print("\nMake sure pylasr is built and available in the current directory.")
        return False
    
    print()
    
    # System information
    print("SYSTEM INFORMATION")
    print("-" * 40)
    try:
        print(f"Available threads: {pylasr.available_threads()}")
        print(f"OpenMP support: {pylasr.has_omp_support()}")
        print(f"Available RAM: {pylasr.get_available_ram() / (1024**3):.2f} GB")
        print(f"Total RAM: {pylasr.get_total_ram() / (1024**3):.2f} GB")
    except Exception as e:
        print(f"[WARN] Could not retrieve system info: {e}")
    
    print()
    
    # Discover and run tests
    test_loader = unittest.TestLoader()
    test_suite = unittest.TestSuite()
    
    # Test modules to run
    test_modules = [
        'test_basic_import',
        'test_pipeline', 
        'test_functions',
        'test_integration'
    ]
    
    print("RUNNING TEST MODULES")
    print("-" * 40)
    
    for module_name in test_modules:
        try:
            # Import the test module
            module = __import__(module_name)
            
            # Load tests from the module
            module_suite = test_loader.loadTestsFromModule(module)
            test_suite.addTest(module_suite)
            
            print(f"[OK] Loaded tests from {module_name}")
            
        except ImportError as e:
            print(f"[FAIL] Failed to load {module_name}: {e}")
        except Exception as e:
            print(f"[WARN] Error loading {module_name}: {e}")
    
    print()
    
    # Run the tests
    print("EXECUTING TESTS")
    print("-" * 40)
    
    # Custom test result class for better reporting
    class VerboseTestResult(unittest.TextTestResult):
        def startTest(self, test):
            super().startTest(test)
            self.stream.write(f"Running {test._testMethodName}... ")
            self.stream.flush()
        
        def addSuccess(self, test):
            super().addSuccess(test)
            self.stream.write("[PASS]\n")
        
        def addError(self, test, err):
            super().addError(test, err)
            self.stream.write("[ERROR]\n")
        
        def addFailure(self, test, err):
            super().addFailure(test, err)
            self.stream.write("[FAIL]\n")
        
        def addSkip(self, test, reason):
            super().addSkip(test, reason)
            self.stream.write(f"[SKIP] ({reason})\n")
    
    # Run tests with custom result handler
    runner = unittest.TextTestRunner(
        stream=sys.stdout,
        verbosity=2,
        resultclass=VerboseTestResult
    )
    
    start_time = time.time()
    result = runner.run(test_suite)
    end_time = time.time()
    
    print()
    print("TEST SUMMARY")
    print("-" * 40)
    print(f"Tests run: {result.testsRun}")
    print(f"Failures: {len(result.failures)}")
    print(f"Errors: {len(result.errors)}")
    print(f"Skipped: {len(result.skipped)}")
    print(f"Success rate: {((result.testsRun - len(result.failures) - len(result.errors)) / max(result.testsRun, 1)) * 100:.1f}%")
    print(f"Execution time: {end_time - start_time:.2f} seconds")
    
    # Report failures and errors
    if result.failures:
        print("\nFAILURES:")
        print("-" * 40)
        for test, traceback in result.failures:
            print(f"FAIL: {test}")
            print(traceback)
            print()
    
    if result.errors:
        print("\nERRORS:")
        print("-" * 40)
        for test, traceback in result.errors:
            print(f"ERROR: {test}")
            print(traceback)
            print()
    
    # Overall result
    success = len(result.failures) == 0 and len(result.errors) == 0
    
    print("=" * 80)
    if success:
        print("ALL TESTS PASSED!")
        print("The pylasr Python API is working correctly.")
    else:
        print("SOME TESTS FAILED")
        print("Please review the failures and errors above.")
    print("=" * 80)
    
    return success


def run_quick_test():
    """Run a quick smoke test to verify basic functionality"""
    
    print("PYLASR QUICK SMOKE TEST")
    print("-" * 40)
    
    try:
        import pylasr
        print("[OK] Import successful")
        
        # Test basic system info
        threads = pylasr.available_threads()
        print(f"[OK] System info: {threads} threads available")
        
        # Test pipeline creation with info stage
        pipeline = pylasr.info()
        print(f"[OK] Pipeline creation with info stage")
        
        # Test pipeline creation  
        pipeline = pylasr.Pipeline()
        pipeline += pylasr.info()
        print("[OK] Pipeline creation and stage addition")
        
        # Test JSON export
        with tempfile.NamedTemporaryFile(mode='w', suffix='.json', delete=False) as f:
            temp_filename = f.name
            
        try:
            json_file = pipeline.write_json(temp_filename)
            if os.path.exists(json_file):
                print("[OK] JSON export")
            else:
                print("[FAIL] JSON export failed")
                return False
        finally:
            # Clean up using Windows-compatible function
            safe_unlink(temp_filename)
        
        # Test convenience functions
<<<<<<< HEAD
        dtm_pipeline = pylasr.dtm(1.0, "test.tif")
        print("✅ Convenience functions")
=======
        dtm_pipeline = pylasr.dtm_pipeline(1.0, "test.tif")
        print("[OK] Convenience functions")
>>>>>>> fdb0c3c5
        
        print("\nQUICK TEST PASSED - pylasr is working!")
        return True
        
    except Exception as e:
        print(f"[FAIL] Quick test failed: {e}")
        return False


if __name__ == '__main__':
    if len(sys.argv) > 1 and sys.argv[1] == '--quick':
        success = run_quick_test()
    else:
        success = run_all_tests()
    
    sys.exit(0 if success else 1)<|MERGE_RESOLUTION|>--- conflicted
+++ resolved
@@ -201,13 +201,9 @@
             safe_unlink(temp_filename)
         
         # Test convenience functions
-<<<<<<< HEAD
         dtm_pipeline = pylasr.dtm(1.0, "test.tif")
-        print("✅ Convenience functions")
-=======
-        dtm_pipeline = pylasr.dtm_pipeline(1.0, "test.tif")
         print("[OK] Convenience functions")
->>>>>>> fdb0c3c5
+
         
         print("\nQUICK TEST PASSED - pylasr is working!")
         return True
