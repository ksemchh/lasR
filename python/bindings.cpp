--- conflicted
+++ resolved
@@ -517,19 +517,11 @@
         return tin + dtm;
     }, "Create a DTM pipeline", py::arg("resolution"), py::arg("ofile"));
 
-<<<<<<< HEAD
-    // Helper function for common CHM pipeline
-    m.def("chm_pipeline", [](double resolution, const std::string& ofile) -> api::Pipeline {
-        return api::rasterize(resolution, resolution, {"max"}, {"Classification != 2"}, ofile);
-    }, "Create a CHM pipeline", py::arg("resolution"), py::arg("ofile"));
-    
-=======
     // Helper function for common DSM pipeline
     m.def("dsm", [](double resolution, const std::string& ofile) -> api::Pipeline {
         return api::rasterize(resolution, resolution, {"max"}, std::vector<std::string>{""}, ofile);
     }, "Create a DSM pipeline", py::arg("resolution"), py::arg("ofile"));
 
->>>>>>> 2f867444
     // Check for updates in interactive sessions only
     try {
         py::module_ sys = py::module_::import("sys");
